import argparse
import asyncio
import json
from libstc_geck.advices import format_document
from libstc_geck.client import StcGeck
import aiohttp
import sys
import platform
import re
from datetime import datetime
import functools
from urllib.parse import quote_plus
import os
import requests
import time
import unpywall
from unpywall import Unpywall
import pandas as pd
from unpywall.utils import UnpywallCredentials
from urllib.parse import urljoin
from crossref.restful import Works
import PyPDF2
import signal
import threading
import queue
import shutil

from . import nexus  # Import Nexus bot functions from .nexus module

DEFAULT_LIMIT = 5

VERBOSE = False  # Global verbose flag

# Emails and API keys for various services
EMAIL = ""
ELSEVIER_API_KEY = ""
WILEY_TDM_TOKEN = ""
IEEE_API_KEY = ""
    
def vprint(*args, **kwargs):
    if VERBOSE:
        print(*args, **kwargs)

# Global variable for default config file location
GETPAPERS_CONFIG_FILE = os.path.join(os.path.expanduser("~"), ".config", "getscipapers", "getpapers", "config.json") if platform.system() != "Windows" else os.path.join(os.path.expanduser("~"), "AppData", "Local", "getscipapers", "getpapers", "config.json")

def save_credentials(email: str = None, elsevier_api_key: str = None, 
                    wiley_tdm_token: str = None, ieee_api_key: str = None, 
                    config_file: str = None):
    """
    Save credentials and API keys to a JSON configuration file.
    Only updates provided values, preserving existing ones.
    If the config file's parent directory does not exist, create it.
    """
    if config_file is None:
        config_file = GETPAPERS_CONFIG_FILE
<<<<<<< HEAD

    # Ensure the parent directory exists
    config_dir = os.path.dirname(config_file)
    if not os.path.exists(config_dir):
        try:
            os.makedirs(config_dir, exist_ok=True)
            vprint(f"Created config directory: {config_dir}")
        except Exception as e:
            vprint(f"Error creating config directory {config_dir}: {e}")
            return False

=======
    
>>>>>>> d05dc34a
    # Load existing config or create new one
    existing_config = {}
    if os.path.exists(config_file):
        try:
            with open(config_file, 'r', encoding='utf-8') as f:
                existing_config = json.load(f)
        except Exception as e:
            vprint(f"Warning: Could not read existing config file {config_file}: {e}")

    # Update with new values if provided
    if email is not None:
        existing_config["email"] = email
    if elsevier_api_key is not None:
        existing_config["elsevier_api_key"] = elsevier_api_key
    if wiley_tdm_token is not None:
        existing_config["wiley_tdm_token"] = wiley_tdm_token
    if ieee_api_key is not None:
        existing_config["ieee_api_key"] = ieee_api_key

    try:
        with open(config_file, 'w', encoding='utf-8') as f:
            json.dump(existing_config, f, indent=2)
        vprint(f"Saved credentials to {config_file}")
        return True
    except Exception as e:
        vprint(f"Error saving config file {config_file}: {e}")
        return False

def load_credentials(config_file: str = None):
    """
    Load credentials and API keys from a JSON configuration file.
    If the file doesn't exist or has empty values, prompt user for input and create/update the file.
    If no response from user after 30 seconds, report loading fails.
    Returns a dictionary with the loaded configuration.
    """
    global EMAIL, ELSEVIER_API_KEY, WILEY_TDM_TOKEN, IEEE_API_KEY
    
    if config_file is None:
        config_file = GETPAPERS_CONFIG_FILE
    
    default_config = {
        "email": "",
        "elsevier_api_key": "",
        "wiley_tdm_token": "",
        "ieee_api_key": ""
    }
    
    existing_config = default_config.copy()
    file_exists = os.path.exists(config_file)
    
    if file_exists:
        # Try to load existing config
        try:
            with open(config_file, 'r', encoding='utf-8') as f:
                existing_config = json.load(f)
            vprint(f"Loaded existing config from {config_file}")
        except (json.JSONDecodeError, Exception) as e:
            vprint(f"Error loading config file {config_file}: {e}")
            print(f"Configuration file {config_file} is corrupted. Will recreate.")
            file_exists = False
    
    # Check if any required fields are empty
    needs_input = (not file_exists or 
                   not existing_config.get("email", "").strip() or
                   not existing_config.get("elsevier_api_key", "").strip() or
                   not existing_config.get("wiley_tdm_token", "").strip() or
                   not existing_config.get("ieee_api_key", "").strip())
    
    if needs_input:
        if file_exists:
            vprint(f"Configuration file found but some values are empty: {config_file}")
        else:
            vprint(f"Configuration file not found: {config_file}")
        print("Please enter credentials:")
        print("You will be asked for the following information:")
        print("  - Email address (required, for Unpaywall and polite API usage)")
        print("  - Elsevier API Key (optional, for Elsevier Full-Text API)")
        print("  - Wiley TDM Token (optional, for Wiley TDM API)")
        print("  - IEEE API Key (optional, for IEEE Xplore API)")
        
        # Prompt for input with timeout
        try:
            if platform.system() != "Windows":
                # Unix-like systems - use signal
                def timeout_handler(signum, frame):
                    raise TimeoutError("Input timeout")
                
                signal.signal(signal.SIGALRM, timeout_handler)
                signal.alarm(60)  # 30 second timeout
                
                try:
                    current_email = existing_config.get("email", "")
                    email_prompt = f"Email (current: '{current_email}', press Enter to keep): " if current_email else "Email (required): "
                    email = input(email_prompt).strip()
                    if not email and current_email:
                        email = current_email
                    
                    current_elsevier = existing_config.get("elsevier_api_key", "")
                    elsevier_prompt = f"Elsevier API Key (current: '{current_elsevier[:10]}...', press Enter to keep): " if current_elsevier else "Elsevier API Key (press Enter to skip): "
                    elsevier_key = input(elsevier_prompt).strip()
                    if not elsevier_key and current_elsevier:
                        elsevier_key = current_elsevier
                    
                    current_wiley = existing_config.get("wiley_tdm_token", "")
                    wiley_prompt = f"Wiley TDM Token (current: '{current_wiley[:10]}...', press Enter to keep): " if current_wiley else "Wiley TDM Token (press Enter to skip): "
                    wiley_token = input(wiley_prompt).strip()
                    if not wiley_token and current_wiley:
                        wiley_token = current_wiley
                    
                    current_ieee = existing_config.get("ieee_api_key", "")
                    ieee_prompt = f"IEEE API Key (current: '{current_ieee[:10]}...', press Enter to keep): " if current_ieee else "IEEE API Key (press Enter to skip): "
                    ieee_key = input(ieee_prompt).strip()
                    if not ieee_key and current_ieee:
                        ieee_key = current_ieee
                    
                    signal.alarm(0)  # Cancel timeout
                    
                except TimeoutError:
                    signal.alarm(0)
                    print("\nTimeout: No input received within 30 seconds.")
                    return default_config
            else:
                # Windows - use threading with timeout
                def get_input(prompt, result_queue):
                    try:
                        result = input(prompt).strip()
                        result_queue.put(result)
                    except (KeyboardInterrupt, EOFError):
                        result_queue.put(None)
                
                def get_input_with_timeout(prompt, timeout_seconds=30):
                    result_queue = queue.Queue()
                    thread = threading.Thread(target=get_input, args=(prompt, result_queue))
                    thread.daemon = True
                    thread.start()
                    thread.join(timeout_seconds)
                    
                    if thread.is_alive():
                        print(f"\nTimeout: No input received within {timeout_seconds} seconds.")
                        return None
                    
                    try:
                        return result_queue.get_nowait()
                    except queue.Empty:
                        return None
                
                current_email = existing_config.get("email", "")
                email_prompt = f"Email (current: '{current_email}', press Enter to keep): " if current_email else "Email (required): "
                email = get_input_with_timeout(email_prompt)
                if email is None:
                    return default_config
                if not email and current_email:
                    email = current_email
                
                current_elsevier = existing_config.get("elsevier_api_key", "")
                elsevier_prompt = f"Elsevier API Key (current: '{current_elsevier[:10]}...', press Enter to keep): " if current_elsevier else "Elsevier API Key (press Enter to skip): "
                elsevier_key = get_input_with_timeout(elsevier_prompt)
                if elsevier_key is None:
                    return default_config
                if not elsevier_key and current_elsevier:
                    elsevier_key = current_elsevier
                
                current_wiley = existing_config.get("wiley_tdm_token", "")
                wiley_prompt = f"Wiley TDM Token (current: '{current_wiley[:10]}...', press Enter to keep): " if current_wiley else "Wiley TDM Token (press Enter to skip): "
                wiley_token = get_input_with_timeout(wiley_prompt)
                if wiley_token is None:
                    return default_config
                if not wiley_token and current_wiley:
                    wiley_token = current_wiley
                
                current_ieee = existing_config.get("ieee_api_key", "")
                ieee_prompt = f"IEEE API Key (current: '{current_ieee[:10]}...', press Enter to keep): " if current_ieee else "IEEE API Key (press Enter to skip): "
                ieee_key = get_input_with_timeout(ieee_prompt)
                if ieee_key is None:
                    return default_config
                if not ieee_key and current_ieee:
                    ieee_key = current_ieee
            
            # Create config with user input
            new_config = {
                "email": email or "",
                "elsevier_api_key": elsevier_key or "",
                "wiley_tdm_token": wiley_token or "",
                "ieee_api_key": ieee_key or ""
            }
            
            # Save to config file
            if save_credentials(email=new_config["email"], 
                              elsevier_api_key=new_config["elsevier_api_key"],
                              wiley_tdm_token=new_config["wiley_tdm_token"], 
                              ieee_api_key=new_config["ieee_api_key"],
                              config_file=config_file):
                vprint(f"Configuration file {'updated' if file_exists else 'created'}: {config_file}")
            else:
                vprint("Warning: Failed to save configuration file.")
            
            # Update global variables
            EMAIL = new_config["email"]
            ELSEVIER_API_KEY = new_config["elsevier_api_key"]
            WILEY_TDM_TOKEN = new_config["wiley_tdm_token"]
            IEEE_API_KEY = new_config["ieee_api_key"]
            
            return new_config
                
        except (KeyboardInterrupt, EOFError):
            print("\nConfiguration input cancelled.")
            return default_config
        except Exception as e:
            vprint(f"Error during input: {e}")
            return default_config
    
    # File exists and has all values, use existing config
    EMAIL = existing_config.get("email", EMAIL)
    ELSEVIER_API_KEY = existing_config.get("elsevier_api_key", ELSEVIER_API_KEY)
    WILEY_TDM_TOKEN = existing_config.get("wiley_tdm_token", WILEY_TDM_TOKEN)
    IEEE_API_KEY = existing_config.get("ieee_api_key", IEEE_API_KEY)
    
    vprint(f"Using existing credentials from {config_file}")
    return existing_config

def is_paper_doi(doi: str) -> bool:
    """
    Check if a DOI corresponds to a scholarly paper (article, preprint, or book) using the Crossref API.
    Returns True if the DOI is for a journal article, proceeding, preprint, or book, False otherwise.
    Falls back to direct HTTP request if the python API returns None.
    """
    try:
        works = Works()
        result = works.doi(doi)
        if not result:
            # Fallback: try direct HTTP request to Crossref API
            result = fetch_crossref_data(doi)
            if not result:
                return False
        
        # Accept common scholarly types
        valid_types = [
            'journal-article',
            'proceedings-article',
            'book',
            'book-chapter',
            'monograph',
            'reference-book',
            'posted-content',  # preprints
            'report'
        ]
        return result.get('type') in valid_types
    except Exception:
        return False

def fetch_crossref_data(doi):
    """
    Fetch data from Crossref API for a given DOI.
    Returns the message part of the response if successful, None otherwise.
    """
    url = f"https://api.crossref.org/works/{requests.utils.quote(doi)}"
    headers = {
        "User-Agent": f"PythonScript/1.0 (mailto:{EMAIL})",
        "Accept": "application/json, text/plain, */*",
        "Connection": "keep-alive",
        "DNT": "1",
        "Accept-Language": "en-US,en;q=0.9",
        "Referer": "https://doi.org/",
        "Cache-Control": "no-cache",
        "Pragma": "no-cache",
    }
    
    try:
        with requests.Session() as session:
            session.headers.update(headers)
            response = session.get(url, timeout=10, allow_redirects=True)
            response.raise_for_status()  # Raise an error for bad status codes
            data = response.json()
            
            # Extract and return the message part if status is ok
            if data.get("status") == "ok":
                item = data.get("message", {})
                vprint(f"Crossref data fetched for DOI {doi}:")
                vprint(f"Title: {item.get('title', ['N/A'])[0]}")
                vprint(f"Authors: {[author.get('given', '') + ' ' + author.get('family', '') for author in item.get('author', [])]}")
                vprint(f"Published: {item.get('published', {}).get('date-parts', [['N/A']])[0][0]}")
                vprint(f"Journal: {item.get('container-title', ['N/A'])[0]}")
                return item
            else:
                vprint(f"Crossref API returned non-ok status for DOI {doi}")
                return None
                
    except requests.exceptions.RequestException as e:
        vprint(f"Error fetching Crossref data for DOI {doi}: {e}")
        return None
    except json.JSONDecodeError:
        vprint(f"Error decoding JSON response for DOI {doi}")
        return None
    except Exception as e:
        vprint(f"Unexpected error fetching Crossref data for DOI {doi}: {e}")
        return None

async def is_open_access_unpaywall(doi: str, email: str = "anhduc.hoang1990@googlemail.com") -> bool:
    """
    Check if a DOI is open access using the Unpaywall API.
    Returns True if open access, False otherwise.
    """
    api_url = f"https://api.unpaywall.org/v2/{quote_plus(doi)}?email={quote_plus(email)}"
    try:
        async with aiohttp.ClientSession() as session:
            async with session.get(api_url, timeout=15) as resp:
                if resp.status == 200:
                    data = await resp.json()
                    return data.get("is_oa", False)
                else:
                    vprint(f"Unpaywall API returned status {resp.status} for DOI {doi}")
                    return False
    except Exception as e:
        vprint(f"Error checking OA status for DOI {doi} via Unpaywall API: {e}")
        return False

def resolve_pii_to_doi(pii: str) -> str:
    """
    Try to resolve a ScienceDirect PII to a DOI using Elsevier's API.
    Returns DOI string if found, else None.
    """
    # Clean PII by removing hyphens and brackets
    clean_pii = pii.replace('-', '').replace('(', '').replace(')', '')
    vprint(f"Cleaned PII from {pii} to {clean_pii}")
    
    api_url = f"https://api.elsevier.com/content/article/pii/{clean_pii}"
    headers = {
        'User-Agent': 'Mozilla/5.0 (Windows NT 10.0; Win64; x64) AppleWebKit/537.36 (KHTML, like Gecko) Chrome/124.0.0.0 Safari/537.36 Edg/124.0.2478.67',
        'Accept': 'application/json,text/html,application/xhtml+xml,application/xml;q=0.9,image/avif,image/webp,image/apng,*/*;q=0.8,application/signed-exchange;v=b3;q=0.7',
        'Accept-Language': 'en-US,en;q=0.9',
        'Accept-Encoding': 'gzip, deflate, br',
        'Connection': 'keep-alive',
        'Upgrade-Insecure-Requests': '1',
        'Sec-Fetch-Dest': 'document',
        'Sec-Fetch-Mode': 'navigate',
        'Sec-Fetch-Site': 'none',
        'Sec-Fetch-User': '?1',
        'Pragma': 'no-cache',
        'Cache-Control': 'no-cache',
        'DNT': '1',
        'X-ELS-APIKey': ELSEVIER_API_KEY,
    }
    try:
        resp = requests.get(api_url, headers=headers, timeout=10)
        if resp.status_code == 200:
            content_type = resp.headers.get('content-type', '').lower()
            if 'application/json' in content_type:
                try:
                    data = resp.json()
                    doi = (
                        data.get("full-text-retrieval-response", {})
                            .get("coredata", {})
                            .get("prism:doi")
                    )
                    if doi:
                        vprint(f"Resolved PII {clean_pii} to DOI {doi} via Elsevier API")
                        return doi
                    else:
                        vprint(f"PII {clean_pii} found but no DOI in Elsevier API response")
                except json.JSONDecodeError:
                    vprint(f"Elsevier API returned invalid JSON for PII {clean_pii}")
                    vprint(f"Response content: {resp.text[:200]}...")
            elif 'xml' in content_type:
                # Handle XML response
                import xml.etree.ElementTree as ET
                try:
                    root = ET.fromstring(resp.text)
                    # Look for DOI in XML namespaces
                    namespaces = {
                        'ns': 'http://www.elsevier.com/xml/svapi/article/dtd',
                        'prism': 'http://prismstandard.org/namespaces/basic/2.0/'
                    }
                    doi_element = root.find('.//prism:doi', namespaces)
                    if doi_element is not None and doi_element.text:
                        doi = doi_element.text
                        vprint(f"Resolved PII {clean_pii} to DOI {doi} via Elsevier API (XML)")
                        return doi
                    else:
                        vprint(f"PII {clean_pii} found but no DOI in Elsevier API XML response")
                except ET.ParseError:
                    vprint(f"Elsevier API returned invalid XML for PII {clean_pii}")
                    vprint(f"Response content: {resp.text[:200]}...")
            else:
                vprint(f"Elsevier API returned unexpected content type '{content_type}' for PII {clean_pii}")
                vprint(f"Response content: {resp.text[:200]}...")
        else:
            vprint(f"Elsevier API returned status {resp.status_code} for PII {clean_pii}")
    except Exception as e:
        vprint(f"Error resolving PII {clean_pii} to DOI: {e}")
    return None

def extract_mdpi_doi_from_url(url: str) -> str:
    """
    Try to extract an MDPI DOI from a URL.
    Returns DOI string if found, else None.
    """
    mdpi_match = re.search(r'mdpi\.com/([^/]+)/([^/]+)/([^/]+)/([^/?#]+)', url)
    if mdpi_match:
        issn = mdpi_match.group(1)
        volume = mdpi_match.group(2)
        issue = mdpi_match.group(3)
        article = mdpi_match.group(4)
        mdpi_issn_to_journal = {
            "2071-1050": "su",
            "1424-8220": "sensors",
            "1996-1944": "ma",
            "2073-4441": "water",
            "1660-4601": "ijerph",
            "2072-6643": "nu",
            "2079-4991": "nanomaterials",
            "2073-4360": "polymers",
            "1999-4915": "viruses",
            "2075-163X": "minerals",
            "2227-9717": "processes",
            "2227-9040": "chemosensors",
            "2076-3417": "app",
            "2220-9964": "ijgi",
            "2076-2615": "animals",
            "2072-4292": "remotesensing",
            "2079-6382": "antibiotics",
            "2076-3921": "antioxidants",
            "2077-0383": "jcm",
            "2079-7737": "biology",
            "2223-7747": "plants",
            "2072-6651": "toxins",
            "2073-8994": "symmetry",
            "2075-5309": "buildings",
            "2079-9284": "cosmetics",
            "2073-4433": "atmosphere",
            "2079-6374": "biosensors",
            "2072-6694": "cancers",
            "2073-4344": "catalysts",
            "2079-9292": "electronics",
            "2075-4450": "insects",
            "2073-4352": "crystals",
            "2079-6412": "coatings",
            "2072-6643": "nutrients",
        }
        journal_code = mdpi_issn_to_journal.get(issn, issn)
        # The correct DOI format is: 10.3390/{journal_code}{volume}{issue_padded}{article_padded}
        # Issue is always 2 digits, article is always at least 4 digits
        issue_padded = issue.zfill(2)
        article_padded = article.zfill(4)
        mdpi_doi = f"10.3390/{journal_code}{volume}{issue_padded}{article_padded}"
        vprint(f"Extracted MDPI DOI from URL: {mdpi_doi}")
        return mdpi_doi
    else:
        vprint(f"Could not extract MDPI DOI from URL: {url}")
        return None

def fetch_dois_from_url(url: str, doi_pattern: str) -> list:
    """
    Fetch a URL and extract DOIs from its content.
    Returns a list with up to 3 valid DOIs found, or an empty list if none.
    """
    headers = {
        'User-Agent': 'Mozilla/5.0 (Windows NT 10.0; Win64; x64) AppleWebKit/537.36 (KHTML, like Gecko) Chrome/124.0.0.0 Safari/537.36 Edg/124.0.2478.67',
        'Accept': 'text/html,application/xhtml+xml,application/xml;q=0.9,image/avif,image/webp,image/apng,*/*;q=0.8,application/signed-exchange;v=b3;q=0.7',
        'Accept-Language': 'en-US,en;q=0.9',
        'Accept-Encoding': 'gzip, deflate, br',
        'Connection': 'keep-alive',
        'Upgrade-Insecure-Requests': '1',
        'Sec-Fetch-Dest': 'document',
        'Sec-Fetch-Mode': 'navigate',
        'Sec-Fetch-Site': 'none',
        'Sec-Fetch-User': '?1',
        'Pragma': 'no-cache',
        'Cache-Control': 'no-cache',
        'DNT': '1',
    }
    try:
        session = requests.Session()
        session.headers.update(headers)
        response = session.get(url, timeout=15, allow_redirects=True)
        if 'unsupported_browser' in response.url or response.status_code == 403:
            vprint(f"Access denied or unsupported browser page for {url}")
            return []
        if response.url != url:
            vprint(f"URL redirected from {url} to {response.url}")
            time.sleep(2)
            vprint("Waited 2 seconds after redirect")
        if response.status_code == 200:
            page_dois = re.findall(doi_pattern, response.text)
            if page_dois:
                vprint(f"Found DOIs in {response.url}: {page_dois}")
                # Return up to the first 3 valid DOIs found
                return page_dois[:3]
            else:
                vprint(f"No DOIs found in {response.url}")
        else:
            vprint(f"Failed to fetch {url}: HTTP {response.status_code}")
    except requests.exceptions.TooManyRedirects:
        vprint(f"Too many redirects for {url}")
    except requests.exceptions.RequestException as e:
        vprint(f"Error fetching {url}: {e}")
    return []

def filter_paper_dois(dois: list) -> list:
    """
    Filter a list of DOIs, keeping only those that are scholarly papers.
    """
    filtered = []
    for doi in dois:
        if is_paper_doi(doi):
            filtered.append(doi)
        else:
            vprint(f"Ignored non-paper DOI: {doi}")
    return filtered

def extract_dois_from_text(text: str) -> list:
    """
    Extract DOI numbers from text content.
    Returns a list of unique, valid paper DOIs.
    """
    dois = []
    
    # Extract direct DOIs from text
    doi_pattern = r'\b10\.\d{4,9}/[^\s"\'<>#{}()[\],;:?!&]+'
    dois.extend(re.findall(doi_pattern, text))
    
    # Extract DOIs from URLs
    url_pattern = r'https?://[^\s<>"{}|\\^`\[\]]+[^\s<>"{}|\\^`\[\].,;:!?]'
    urls = re.findall(url_pattern, text)
    
    for url in urls:
        # Skip URLs that already contain DOIs (already extracted above)
        if re.search(doi_pattern, url):
            continue
            
        # Handle ScienceDirect URLs with PIIs
        if "sciencedirect.com" in url or "kidney-international.org" in url or "journal.chestnet.org" in url:
            pii_match = re.search(r'/(?:pii|article)/([S][A-Z0-9()-]+)', url, re.IGNORECASE)
            if pii_match:
                pii = pii_match.group(1)
                vprint(f"Detected ScienceDirect PII in URL: {pii}")
                doi = resolve_pii_to_doi(pii)
                if doi:
                    dois.append(doi)
                else:
                    vprint(f"Could not resolve PII {pii} to DOI")
            else:
                vprint(f"No PII found in ScienceDirect URL: {url}")
            continue
        
        # Handle MDPI URLs
        if "mdpi.com" in url:
            mdpi_doi = extract_mdpi_doi_from_url(url)
            if mdpi_doi:
                dois.append(mdpi_doi)
            continue
        
        # For other URLs, try to fetch and extract DOIs from the page
        vprint(f"Checking URL for DOI: {url}")
        page_dois = fetch_dois_from_url(url, doi_pattern)
        dois.extend(page_dois)
    
    # Remove duplicates while preserving order
    unique_dois = list(dict.fromkeys(dois))
    
    # Filter to keep only valid paper DOIs
    filtered_dois = filter_paper_dois(unique_dois)
    
    return filtered_dois

def extract_dois_from_file(input_file: str):
    """Extract DOI numbers from a text file and write them to a new file"""
    try:
        with open(input_file, 'r', encoding='utf-8') as f:
            content = f.read()
    except Exception as e:
        print(f"Failed to read input file: {e}")
        return

    # Use the new extract_dois_from_text function
    filtered_dois = extract_dois_from_text(content)

    if not filtered_dois:
        print(f"No valid paper DOIs found in {input_file}")
        return

    base_name = os.path.splitext(input_file)[0]
    output_file = f"{base_name}.dois.txt"

    try:
        with open(output_file, 'w', encoding='utf-8') as f:
            for doi in filtered_dois:
                f.write(f"{doi}\n")
        print(f"Extracted {len(filtered_dois)} paper DOIs from {input_file} to {output_file}")
        vprint(f"DOIs found: {filtered_dois}")
    except Exception as e:
        print(f"Failed to write DOIs to output file: {e}")

async def search_documents(query: str, limit: int = 1):
    """
    Search for documents using StcGeck, Nexus bot, and Crossref in order.
    Build a StcGeck-style document with all fields empty, and iteratively fill fields
    by searching each source in order. Return up to the requested limit of results.
    Always tries all sources before returning results.
    """
    vprint(f"Searching for: {query} (limit={limit})")

    # Helper: create empty stcgeck-style doc
    def empty_doc():
        return {
            'id': None,
            'title': None,
            'authors': [],
            'metadata': {},
            'uris': [],
            'issued_at': None,
            'oa_status': None
        }

    # Helper: merge fields from src into dst (only fill empty fields)
    def merge_doc(dst, src):
        if not src:
            return
        if dst['id'] is None and src.get('id'):
            dst['id'] = src.get('id')
        if (not dst['title'] or dst['title'] == 'N/A') and src.get('title'):
            dst['title'] = src.get('title')
        if not dst['authors'] and src.get('authors'):
            dst['authors'] = src.get('authors')
        if src.get('metadata'):
            for k, v in src['metadata'].items():
                if k not in dst['metadata'] or not dst['metadata'][k]:
                    dst['metadata'][k] = v
        if not dst['uris'] and src.get('uris'):
            dst['uris'] = src.get('uris')
        if not dst['issued_at'] and src.get('issued_at'):
            dst['issued_at'] = src.get('issued_at')
        if dst['oa_status'] is None and src.get('oa_status') is not None:
            dst['oa_status'] = src.get('oa_status')

    # Try each source, collect up to limit unique DOIs
    collected = {}

    # 1. StcGeck
    try:
        vprint("Trying StcGeck search...")
        geck = StcGeck(
            ipfs_http_base_url="http://127.0.0.1:8080",
            timeout=300,
        )
        try:
            await geck.start()
            summa_client = geck.get_summa_client()
            if query.lower().startswith("10."):
                search_query = {"term": {"field": "uris", "value": f"doi:{query}"}}
                vprint(f"StcGeck: Searching by DOI: {query}")
            else:
                search_query = {"match": {"value": f"{query}"}}
                vprint(f"StcGeck: Searching by keyword: {query}")

            search_response = await summa_client.search(
                {
                    "index_alias": "stc",
                    "query": search_query,
                    "collectors": [{"top_docs": {"limit": limit}}],
                    "is_fieldnorms_scoring_enabled": False,
                }
            )
            stc_results = search_response.collector_outputs[0].documents.scored_documents
            for scored in stc_results:
                doc = json.loads(scored.document)
                # Use DOI as key if present, else fallback to id or title
                doi = None
                for uri in doc.get('uris', []):
                    if uri.startswith('doi:'):
                        doi = uri[4:]
                        break
                key = doi or doc.get('id') or doc.get('title')
                if key and key not in collected:
                    base = empty_doc()
                    merge_doc(base, doc)
                    collected[key] = base
            vprint(f"StcGeck returned {len(stc_results)} results.")
        finally:
            await geck.stop()
    except Exception as e:
        vprint(f"StcGeck failed: {e}")

    # 2. Nexus bot
    try:
        vprint("Trying Nexus bot search...")
        nexus_results = await search_with_nexus_bot(query, limit)
        for scored in nexus_results:
            doc = json.loads(scored.document)
            doi = None
            for uri in doc.get('uris', []):
                if uri.startswith('doi:'):
                    doi = uri[4:]
                    break
            key = doi or doc.get('id') or doc.get('title')
            if key in collected:
                merge_doc(collected[key], doc)
            elif key:
                base = empty_doc()
                merge_doc(base, doc)
                collected[key] = base
        vprint(f"Nexus bot returned {len(nexus_results)} results.")
    except Exception as e:
        vprint(f"Nexus bot failed: {e}")

    # 3. Crossref
    try:
        vprint("Trying Crossref search...")
        crossref_results = await search_with_crossref(query, limit)
        for scored in crossref_results:
            doc = json.loads(scored.document)
            doi = None
            for uri in doc.get('uris', []):
                if uri.startswith('doi:'):
                    doi = uri[4:]
                    break
            key = doi or doc.get('id') or doc.get('title')
            if key in collected:
                merge_doc(collected[key], doc)
            elif key:
                base = empty_doc()
                merge_doc(base, doc)
                collected[key] = base
        vprint(f"Crossref returned {len(crossref_results)} results.")
    except Exception as e:
        vprint(f"Crossref failed: {e}")

    if not collected:
        vprint("No results found from any source.")
        return []

    # Wrap as ScoredDocument-like objects
    return [type('ScoredDocument', (), {'document': json.dumps(doc)})() for doc in list(collected.values())[:limit]]

async def search_with_nexus_bot(query: str, limit: int = 1):
    """
    Search for documents using the Nexus bot (functions imported from .nexus).
    Returns a list of ScoredDocument-like objects with a .document JSON string.
    Tries first without proxy, then with proxy if it fails.
    """
    try:
        TG_API_ID, TG_API_HASH, PHONE, BOT_USERNAME = await nexus.load_credentials_from_file(nexus.CREDENTIALS_FILE)
        proxies = [None, nexus.DEFAULT_PROXY_FILE]
        for proxy in proxies:
            try:
                results = await nexus.send_message_to_bot(
                    api_id=TG_API_ID,
                    api_hash=TG_API_HASH,
                    phone_number=PHONE,
                    bot_username=BOT_USERNAME,
                    message=query,
                    session_file=nexus.SESSION_FILE,
                    proxy=proxy,
                    limit=limit
                )
                # If results is a list of dicts, convert each to stc format
                docs = []
                if isinstance(results, list):
                    for item in results:
                        docs.extend(convert_nexus_to_stc_format(item))
                elif isinstance(results, dict):
                    docs = convert_nexus_to_stc_format(results)
                else:
                    docs = []
                # Wrap as ScoredDocument-like objects
                return [type('ScoredDocument', (), {'document': json.dumps(doc)})() for doc in docs]
            except Exception as e:
                vprint(f"Nexus bot search failed with proxy={proxy}: {e}")
                # Try next proxy if available
                continue
        return []
    except Exception as e:
        vprint(f"Nexus bot search failed: {e}")
        return []

def convert_nexus_to_stc_format(nexus_item):
    """
    Convert a Nexus bot result (raw dict) to a list of StcGeck compatible documents.
    Handles both search (multiple results) and DOI (single result) formats.
    Returns a list of dicts (one per result).
    """
    # If this is a raw result, extract the 'bot_reply'->'text'
    if "bot_reply" in nexus_item and "text" in nexus_item["bot_reply"]:
        text = nexus_item["bot_reply"]["text"]
    elif "text" in nexus_item:
        text = nexus_item["text"]
    else:
        return []

    # If this is a DOI query, the text starts with a marker emoji and contains "**DOI:**" or "**DOI:** [doi](...)"
    if "**DOI:**" in text:
        # Try to extract fields
        title = None
        authors = []
        journal = None
        volume = None
        issue = None
        first_page = None
        last_page = None
        doi = None
        year = None
        issued_at = None
        nexus_id = None

        # Title: after marker emoji + "**", before "**"
        title_match = re.search(r"(?:\[\d+\]\s*)?([🔬🔖📚])\s*\*\*(.*?)\*\*", text)
        if title_match:
            title = title_match.group(2).strip()
        # Authors: after title, before "in __" or "\n"
        authors_match = re.search(r"\*\*.*\*\*\s*\n([^\n_]+)", text)
        if authors_match:
            authors_str = authors_match.group(1).strip()
            # Remove "et al"
            authors_str = authors_str.replace("et al", "")
            # Remove "in ..." if present
            authors_str = re.sub(r"\s+in\s+.*", "", authors_str)
            # Split by ";" or "," or " and "
            for a in re.split(r";|,| and ", authors_str):
                name = a.strip()
                if name:
                    names = name.split()
                    if len(names) > 1:
                        authors.append({'given': ' '.join(names[:-1]), 'family': names[-1]})
                    else:
                        authors.append({'given': '', 'family': name})
        # Journal: in __...__
        journal_match = re.search(r"in __([^_]+)__", text)
        if journal_match:
            journal = journal_match.group(1).strip()
        # DOI: after "**DOI:** [" or "**DOI:** "
        doi_match = re.search(r"\*\*DOI:\*\*\s*(?:\[)?([^\s\]\n]+)", text)
        if doi_match:
            doi = doi_match.group(1).strip()
        # Year: look for (YYYY-MM) or (YYYY) after title, or at end after "|"
        year_match = re.search(r"\((\d{4})(?:-\d{2})?\)", text)
        if not year_match:
            year_match = re.search(r"\|\s*(\d{4})(?:-\d{2})?\s*$", text)
        if not year_match:
            year_match = re.search(r"\b(19|20)\d{2}\b", text)
        if year_match:
            year = year_match.group(1)
            try:
                issued_at = int(datetime(int(year), 1, 1).timestamp())
            except Exception:
                issued_at = None
        # Compose metadata
        metadata = {}
        if journal:
            metadata['container_title'] = journal
        # Publisher: after "**Publisher:** [name]"
        publisher_match = re.search(r"\*\*Publisher:\*\*\s*\[([^\]]+)\]", text)
        if publisher_match:
            metadata['publisher'] = publisher_match.group(1).strip()
        # Extract Nexus ID from LibSTC.cc link: after nid: and before )
        nexus_id_match = re.search(r"LibSTC\.cc\]\([^)]+nid:([a-z0-9]+)\)", text, re.IGNORECASE)
        if nexus_id_match:
            nexus_id = nexus_id_match.group(1)
        # Compose doc
        doc = {
            'id': nexus_id,
            'title': title or "N/A",
            'authors': authors,
            'metadata': metadata,
            'uris': [f"doi:{doi}"] if doi else [],
            'issued_at': issued_at,
            'oa_status': None
        }
        return [doc]

    # Otherwise, treat as search results (multiple entries)
    # Split into entries by the marker emojis, possibly preceded by [number]
    marker_pattern = r"(?:\[\d+\]\s*)?[🔬🔖📚]"
    # Find all marker positions
    marker_matches = list(re.finditer(marker_pattern, text))
    docs = []
    if not marker_matches:
        return docs
    for idx, match in enumerate(marker_matches):
        start = match.start()
        end = marker_matches[idx + 1].start() if idx + 1 < len(marker_matches) else len(text)
        entry = text[start:end].strip()
        if not entry:
            continue
        # Title: after "**<P>" or "**", before "**"
        title_match = re.search(r"\*\*(?:<P>)?\s*(.*?)\*\*", entry)
        title = title_match.group(1).strip() if title_match else "N/A"

        # Authors: after title, before "__" or "\n"
        authors = []
        authors_match = re.search(r"\*\*.*\*\*\s*\n([^\n_]+)", entry)
        if authors_match:
            # Try to split by "et al", "and", or comma
            authors_str = authors_match.group(1).strip()
            # Remove "in ..." if present
            authors_str = re.sub(r"\s+in\s+.*", "", authors_str)
            # Remove "et al"
            authors_str = authors_str.replace("et al", "")
            # Split by "and" or ","
            for a in re.split(r",| and ", authors_str):
                name = a.strip()
                if name:
                    names = name.split()
                    if len(names) > 1:
                        authors.append({'given': ' '.join(names[:-1]), 'family': names[-1]})
                    else:
                        authors.append({'given': '', 'family': name})

        # Journal/metadata: look for "in __...__"
        journal = None
        journal_match = re.search(r"in __([^_]+)__", entry)
        if journal_match:
            journal = journal_match.group(1).strip()

        # Volume/issue/pages: look for "__vol. X__ __(Y)__ pp. Z"
        volume = None
        issue = None
        first_page = None
        last_page = None
        volume_match = re.search(r"__vol\. ([^_]+)__", entry)
        if volume_match:
            volume = volume_match.group(1).strip()
        issue_match = re.search(r"__\(([^)]+)\)__", entry)
        if issue_match:
            issue = issue_match.group(1).strip()
        pages_match = re.search(r"pp\. ([\d\-]+)", entry)
        if pages_match:
            pages = pages_match.group(1).strip()
            if '-' in pages:
                first_page, last_page = pages.split('-', 1)
            else:
                first_page = pages

        # DOI: look for "doi.org" link
        doi = None
        doi_match = re.search(r"https?://doi\.org/([^\s|)]+)", entry)
        if doi_match:
            doi = doi_match.group(1).strip()

        # Year: look for 4-digit year at end or after "|"
        year = None
        year_match = re.search(r"\|\s*(\d{4})(?:-\d{2})?\s*$", entry)
        if not year_match:
            year_match = re.search(r"\b(19|20)\d{2}\b", entry)
        if year_match:
            year = year_match.group(1)

        # Compose metadata
        metadata = {}
        if journal:
            metadata['container_title'] = journal
        if volume:
            metadata['volume'] = volume
        if issue:
            metadata['issue'] = issue
        if first_page:
            metadata['first_page'] = first_page
        if last_page:
            metadata['last_page'] = last_page

        # issued_at: try to build from year
        issued_at = None
        try:
            if year:
                issued_at = int(datetime(int(year), 1, 1).timestamp())
        except Exception:
            pass

        # OA status: not available from Nexus, set None
        doc = {
            'id': None,
            'title': title,
            'authors': authors,
            'metadata': metadata,
            'uris': [f"doi:{doi}"] if doi else [],
            'issued_at': issued_at,
            'oa_status': None
        }
        docs.append(doc)
    return docs

async def search_with_crossref(query: str, limit: int = 1):
    try:
        works = Works()
        
        if query.lower().startswith("10."):
            # Search by DOI
            vprint(f"Searching Crossref by DOI: {query}")
            result = works.doi(query)
            if result:
                # Convert Crossref result to compatible format
                crossref_doc = convert_crossref_to_stc_format(result)
                # Check OA status using Unpaywall
                doi = result.get('DOI')
                if doi:
                    crossref_doc['oa_status'] = await is_open_access_unpaywall(doi)
                return [type('ScoredDocument', (), {'document': json.dumps(crossref_doc)})()]
            else:
                return []
        else:
            # Search by keyword
            vprint(f"Searching Crossref by keyword: {query}")
            results = works.query(query).select(['DOI', 'title', 'author', 'published-print', 
                                                'container-title', 'volume', 'issue', 'page', 
                                                'publisher', 'ISSN']).sort('relevance').order('desc')
            
            crossref_results = []
            count = 0
            for item in results:
                if count >= limit:
                    break
                crossref_doc = convert_crossref_to_stc_format(item)
                # Check OA status using Unpaywall
                doi = item.get('DOI')
                if doi:
                    crossref_doc['oa_status'] = await is_open_access_unpaywall(doi)
                crossref_results.append(type('ScoredDocument', (), {'document': json.dumps(crossref_doc)})())
                count += 1
            
            vprint(f"Found {len(crossref_results)} results from Crossref for query: {query}")
            return crossref_results
    except ImportError:
        print("crossref-commons package not installed. Please install with: pip install crossref-commons")
        return []
    except Exception as e:
        vprint(f"Crossref search failed: {e}")
        return []

def convert_crossref_to_stc_format(crossref_item):
    """Convert Crossref API result to StcGeck compatible format"""
    doc = {
        'id': None,  # Crossref doesn't provide StcGeck ID
        'title': crossref_item.get('title', ['N/A'])[0] if crossref_item.get('title') else 'N/A',
        'authors': [],
        'metadata': {},
        'uris': [],
        'issued_at': None
    }

    # Convert authors
    if 'author' in crossref_item:
        for author in crossref_item['author']:
            doc['authors'].append({
                'given': author.get('given', ''),
                'family': author.get('family', '')
            })

    # Add DOI URI
    doi = crossref_item.get('DOI')
    if doi:
        doc['uris'].append(f"doi:{doi}")

    # Convert metadata
    metadata = doc['metadata']
    if 'container-title' in crossref_item and crossref_item['container-title']:
        metadata['container_title'] = crossref_item['container-title'][0]
    if 'volume' in crossref_item:
        metadata['volume'] = crossref_item['volume']
    if 'issue' in crossref_item:
        metadata['issue'] = crossref_item['issue']
    if 'page' in crossref_item:
        pages = crossref_item['page'].split('-')
        if len(pages) >= 1:
            metadata['first_page'] = pages[0]
        if len(pages) >= 2:
            metadata['last_page'] = pages[1]
    if 'publisher' in crossref_item:
        metadata['publisher'] = crossref_item['publisher']
    if 'ISSN' in crossref_item:
        metadata['issns'] = crossref_item['ISSN']

    # Convert issued date
    if 'published-print' in crossref_item or 'published-online' in crossref_item:
        date_parts = (crossref_item.get('published-print') or crossref_item.get('published-online'))['date-parts'][0]
        if date_parts:
            try:
                year = date_parts[0] if len(date_parts) > 0 else 1970
                month = date_parts[1] if len(date_parts) > 1 else 1
                day = date_parts[2] if len(date_parts) > 2 else 1
                doc['issued_at'] = int(datetime(year, month, day).timestamp())
            except Exception:
                pass

    # OA status is set in the search function, do not check here
    doc['oa_status'] = crossref_item.get('oa_status', None)

    return doc

def format_reference(document):
    title = document.get('title', 'N/A')
    authors = document.get('authors', [])
    if authors:
        formatted_authors = ', '.join(
            f"{a.get('given', '')} {a.get('family', '')}".strip() for a in authors
        )
    else:
        formatted_authors = 'N/A'
    metadata = document.get('metadata', {})
    journal = metadata.get('container_title', 'N/A')
    volume = metadata.get('volume', None)
    issue = metadata.get('issue', None)
    first_page = metadata.get('first_page', None)
    last_page = metadata.get('last_page', None)
    issued_at = document.get('issued_at', None)
    if issued_at:
        try:
            year = datetime.utcfromtimestamp(int(issued_at)).year
        except Exception:
            year = 'N/A'
    else:
        year = 'N/A'
    publisher = metadata.get('publisher', 'N/A')
    issns = metadata.get('issns', [])
    issn_str = ', '.join(issns) if issns else 'N/A'
    doi_uri = next((uri for uri in document.get("uris", []) if uri.startswith("doi:")), None)
    doi = doi_uri.split("doi:")[1] if doi_uri else 'N/A'
    oa_status = document.get('oa_status', None)
    if oa_status is True:
        oa_str = "Open Access"
    elif oa_status is False:
        oa_str = "Closed Access"
    else:
        oa_str = "OA status unknown"
    ref = f"{formatted_authors} ({year}). {title}. {journal}"
    if volume:
        ref += f", {volume}"
    if issue:
        ref += f"({issue})"
    if first_page and last_page:
        ref += f", {first_page}-{last_page}"
    elif first_page:
        ref += f", {first_page}"
    if publisher and publisher != 'N/A':
        ref += f". {publisher}"
    if issn_str and issn_str != 'N/A':
        ref += f". ISSN: {issn_str}"
    if doi and doi != 'N/A':
        ref += f". https://doi.org/{doi}"
    ref += f". [{oa_str}]"
    return ref

async def search_and_print(query: str, limit: int):
    vprint(f"Starting search_and_print for query: {query}, limit: {limit}")
    results = await search_documents(query, limit)
    if not results:
        print("No results found.")
        return

    for idx, scored_document in enumerate(results, 1):
        document = json.loads(scored_document.document)
        print(f"Result #{idx}")
        print(format_reference(document))
        if VERBOSE:
            print("Full document JSON:")
            print(json.dumps(document, indent=2))
        print('-----')

def is_elsevier_doi(doi: str) -> bool:
    """
    Check if a DOI is published by Elsevier.
    Returns True if the DOI prefix matches known Elsevier prefixes
    and resolving https://doi.org/<doi> leads to an Elsevier site.
    """
    elsevier_prefixes = [
        "10.1016",  # Elsevier
        "10.1017",  # Cambridge/Cell Press (sometimes)
        "10.1018",  # Elsevier (rare)
        "10.1019",  # Elsevier (rare)
        "10.1010",  # Elsevier (rare)
        "10.1015",  # Elsevier (rare)
        "10.1012",  # Elsevier (rare)
        "10.1013",  # Elsevier (rare)
        "10.1014",  # Elsevier (rare)
        "10.1011",  # Elsevier (rare)
    ]
    doi = doi.lower().strip()
    if not any(doi.startswith(prefix) for prefix in elsevier_prefixes):
        return False

    # Try to resolve the DOI and check if it leads to an Elsevier domain
    try:
        url = f"https://doi.org/{doi}"
        resp = requests.head(url, allow_redirects=True, timeout=10)
        final_url = resp.url.lower()
        elsevier_domains = [
            "elsevier.com",
            "sciencedirect.com",
            "cell.com",
            "thelancet.com",
            "journals.elsevierhealth.com",
        ]
        if any(domain in final_url for domain in elsevier_domains):
            return True
    except Exception:
        pass

    return False

async def download_elsevier_pdf_by_doi(
    doi: str,
    download_folder: str = ".",
    api_key: str = ELSEVIER_API_KEY # Use the global API key by default
):
    """
    Try to download a PDF from Elsevier Full-Text API using DOI.
    Returns True if successful, else False.
    """
    if not doi:
        return False
        
    safe_doi = doi.replace('/', '_')
    
    # First get metadata to check page count
    metadata_url = f"https://api.elsevier.com/content/article/doi/{quote_plus(doi)}"
    metadata_headers = {
        "Accept": "application/json",
        "User-Agent": "Mozilla/5.0",
        "X-ELS-APIKey": api_key,
    }
    
    expected_pages = None
    try:
        metadata_resp = requests.get(metadata_url, headers=metadata_headers, timeout=15)
        if metadata_resp.status_code == 200:
            metadata = metadata_resp.json()
            # Extract page count from various possible fields
            full_text = metadata.get("full-text-retrieval-response", {})
            coredata = full_text.get("coredata", {})
            
            # Try different page count fields
            page_count = (
                coredata.get("pageRange") or 
                coredata.get("page-count") or 
                coredata.get("prism:pageRange")
            )
            
            if page_count:
                # Handle page ranges like "123-145" or just page counts
                if isinstance(page_count, str) and '-' in page_count:
                    try:
                        start, end = page_count.split('-')
                        expected_pages = int(end) - int(start) + 1
                    except (ValueError, IndexError):
                        pass
                elif isinstance(page_count, (int, str)):
                    try:
                        expected_pages = int(page_count)
                    except ValueError:
                        pass
                        
            vprint(f"Expected page count from Elsevier metadata: {expected_pages}")
    except Exception as e:
        vprint(f"Error fetching Elsevier metadata for DOI {doi}: {e}")

    # Now download the PDF
    api_url = f"https://api.elsevier.com/content/article/doi/{quote_plus(doi)}?httpAccept=application/pdf"

    # Check if DOI is open access
    is_oa = await is_open_access_unpaywall(doi)
    
    headers = {
        "Accept": "application/pdf",
        "User-Agent": "Mozilla/5.0",
        "X-ELS-APIKey": api_key,
    }
    try:
        resp = requests.get(api_url, headers=headers, timeout=20, allow_redirects=True)
        if resp.status_code == 200 and resp.headers.get("Content-Type", "").startswith("application/pdf"):
            # Name file based on OA status
            if is_oa:
                filename = f"{safe_doi}_unpaywall_elsevier.pdf"
            else:
                filename = f"{safe_doi}_elsevier.pdf"
                
            filepath = os.path.join(download_folder, filename)
            
            # Write PDF content to a temporary file first for verification
            temp_filepath = filepath + ".tmp"
            with open(temp_filepath, "wb") as f:
                f.write(resp.content)
            
            # Verify PDF page count if we have expected pages
            if expected_pages:
                try:
                    with open(temp_filepath, "rb") as pdf_file:
                        pdf_reader = PyPDF2.PdfReader(pdf_file)
                        actual_pages = len(pdf_reader.pages)
                        
                    vprint(f"PDF verification - Expected: {expected_pages}, Actual: {actual_pages}")
                    
                    if actual_pages != expected_pages:
                        print(f"Error: Downloaded PDF has {actual_pages} pages but expected {expected_pages} pages")
                        print(f"This indicates an incomplete or invalid PDF download")
                        os.remove(temp_filepath)  # Remove invalid PDF
                        return False
                    else:
                        vprint(f"PDF page count verified: {actual_pages} pages")
                        
                except ImportError:
                    vprint("PyPDF2 not installed, cannot verify page count. Install with: pip install PyPDF2")
                    # Without verification, we'll assume the PDF is valid
                except Exception as e:
                    vprint(f"Error verifying PDF: {e}")
                    print(f"Error: PDF verification failed, download considered invalid")
                    os.remove(temp_filepath)  # Remove potentially invalid PDF
                    return False
            
            # If we reach here, PDF is valid - move temp file to final location
            os.rename(temp_filepath, filepath)
            print(f"Downloaded PDF from Elsevier Full-Text API: {filepath}")
            return True
        elif resp.status_code == 403:
            print("Access to Elsevier Full-Text API is forbidden. You may need an API key. See https://dev.elsevier.com/")
        else:
            vprint(f"Elsevier API did not return PDF for DOI {doi} (status {resp.status_code})")
    except Exception as e:
        vprint(f"Error downloading PDF from Elsevier API for DOI {doi}: {e}")
    return False

def is_wiley_doi(doi: str) -> bool:
    """
    Check if a DOI is published by Wiley.
    Returns True if the DOI prefix matches known Wiley prefixes
    and resolving https://doi.org/<doi> leads to a Wiley site.
    """
    wiley_prefixes = [
        "10.1002",  # Wiley
        "10.1111",  # Wiley
        "10.1007",  # Springer, but some Wiley journals
        "10.1046",  # Wiley (legacy)
        "10.15252", # EMBO Press (Wiley)
        "10.22541", # Authorea (Wiley)
    ]
    doi = doi.lower().strip()
    if not any(doi.startswith(prefix) for prefix in wiley_prefixes):
        return False

    # Try to resolve the DOI and check if it leads to a Wiley domain
    try:
        url = f"https://doi.org/{doi}"
        resp = requests.head(url, allow_redirects=True, timeout=10)
        final_url = resp.url.lower()
        wiley_domains = [
            "wiley.com",
            "onlinelibrary.wiley.com",
            "emboj.embopress.org",
            "authorea.com"
        ]
        if any(domain in final_url for domain in wiley_domains):
            return True
    except Exception:
        pass

    return False

async def download_wiley_pdf_by_doi(
    doi: str,
    download_folder: str = ".",
    tdm_token: str = WILEY_TDM_TOKEN  # Use the global token by default
) -> bool:
    """
    Attempt to download a PDF from Wiley using the DOI and Wiley-TDM-Client-Token.
    Returns True if successful, else False.
    """
    if not tdm_token:
        print("Error: Wiley-TDM-Client-Token is required to download from Wiley TDM API.")
        return False

    safe_doi = doi.replace('/', '_')
    filename = f"{safe_doi}_wiley.pdf"
    filepath = os.path.join(download_folder, filename)
    headers_path = os.path.join(download_folder, f"{safe_doi}_wiley_headers.txt")

    pdf_url = f"https://api.wiley.com/onlinelibrary/tdm/v1/articles/{quote_plus(doi)}"

    headers = {
        "User-Agent": "Mozilla/5.0",
        "Accept": "application/pdf,application/octet-stream;q=0.9,*/*;q=0.8",
        "Referer": f"https://doi.org/{doi}",
        "Wiley-TDM-Client-Token": tdm_token,
    }

    try:
        async with aiohttp.TCPConnector() as conn:
            async with aiohttp.ClientSession(connector=conn) as session:
                async with session.get(pdf_url, headers=headers, timeout=30, allow_redirects=True) as resp:
                    # Save headers for debugging
                    with open(headers_path, "w", encoding="utf-8") as hfile:
                        for k, v in resp.headers.items():
                            hfile.write(f"{k}: {v}\n")
                    if resp.status == 200 and resp.content_type == "application/pdf":
                        with open(filepath, "wb") as f:
                            f.write(await resp.read())
                        print(f"Downloaded PDF from Wiley: {filepath}")
                        return True
                    elif resp.status == 200:
                        # Sometimes content-type is not set correctly, try anyway
                        with open(filepath, "wb") as f:
                            f.write(await resp.read())
                        print(f"Downloaded (possibly non-PDF) file from Wiley: {filepath}")
                        return True
                    else:
                        vprint(f"Wiley PDF not found at {pdf_url} (HTTP {resp.status})")
    except Exception as e:
        vprint(f"Error downloading Wiley PDF for DOI {doi} from {pdf_url}: {e}")

    print(f"PDF file is not available from Wiley for DOI: {doi}.")
    return False

def is_pmc_doi(doi: str) -> bool:
    """
    Check if a DOI is associated with PubMed Central (PMC).
    Returns True if the DOI can be found in PMC via NCBI E-utilities.
    """
    try:
        esearch_url = (
            "https://eutils.ncbi.nlm.nih.gov/entrez/eutils/esearch.fcgi"
            f"?db=pmc&term={quote_plus(doi)}[DOI]&retmode=json"
        )
        resp = requests.get(esearch_url, timeout=10)
        resp.raise_for_status()
        data = resp.json()
        idlist = data.get("esearchresult", {}).get("idlist", [])
        return bool(idlist)
    except Exception:
        return False

async def download_from_pmc(doi: str, download_folder: str = ".") -> bool:
    """
    Download a PDF from PubMed Central (PMC) using the DOI.
    Returns True if successful, else False.
    """
    safe_doi = doi.replace('/', '_')
    filename = f"{safe_doi}_pmc.pdf"
    filepath = os.path.join(download_folder, filename)

    # Step 1: Use NCBI E-utilities to get the PMC ID from the DOI
    try:
        # ESearch to get pmcid
        esearch_url = (
            "https://eutils.ncbi.nlm.nih.gov/entrez/eutils/esearch.fcgi"
            f"?db=pmc&term={quote_plus(doi)}[DOI]&retmode=json"
        )
        resp = requests.get(esearch_url, timeout=10)
        resp.raise_for_status()
        data = resp.json()
        idlist = data.get("esearchresult", {}).get("idlist", [])
        if not idlist:
            vprint(f"No PMC ID found for DOI: {doi}")
            return False
        pmcid = idlist[0]
        vprint(f"Found PMC ID {pmcid} for DOI: {doi}")
    except Exception as e:
        vprint(f"Error retrieving PMC ID for DOI {doi}: {e}")
        return False

    # Step 2: Try to find direct PDF link for the PMC ID
    try:
        # Use browser-like headers to avoid 403 errors
        browser_headers = {
            "User-Agent": "Mozilla/5.0 (Windows NT 10.0; Win64; x64) AppleWebKit/537.36 (KHTML, like Gecko) Chrome/124.0.0.0 Safari/537.36",
            "Accept": "text/html,application/xhtml+xml,application/xml;q=0.9,image/avif,image/webp,image/apng,*/*;q=0.8,application/signed-exchange;v=b3;q=0.7",
            "Accept-Language": "en-US,en;q=0.9",
            "Accept-Encoding": "gzip, deflate, br",
            "Referer": "https://www.ncbi.nlm.nih.gov/",
            "DNT": "1",
            "Connection": "keep-alive",
            "Upgrade-Insecure-Requests": "1",
        }
        
        # Access the PMC article page
        pmc_url = f"https://pmc.ncbi.nlm.nih.gov/articles/PMC{pmcid}/"
        vprint(f"Accessing PMC article page: {pmc_url}")
        resp = requests.get(pmc_url, headers=browser_headers, timeout=15)
        resp.raise_for_status()
        
        # Look for PDF links using various patterns
        html = resp.text
        
        # Pattern to find PDF links in the HTML
        pdf_patterns = [
            rf'href="(/pmc/articles/PMC{pmcid}/pdf/[^"]+\.pdf)"',
            rf'href="(https://www\.ncbi\.nlm\.nih\.gov/pmc/articles/PMC{pmcid}/pdf/[^"]+\.pdf)"',
            rf'href="(https://pmc\.ncbi\.nlm\.nih\.gov/articles/PMC{pmcid}/pdf/[^"]+\.pdf)"',
            r'href="([^"]+\.pdf)"',  # Any PDF link
            r'data-src="([^"]+\.pdf)"',  # Sometimes PDFs are in data-src attributes
        ]
        
        pdf_url = None
        for pattern in pdf_patterns:
            matches = re.findall(pattern, html)
            if matches:
                pdf_url = matches[0]
                break
        
        if pdf_url:
            # Make relative URLs absolute
            if pdf_url.startswith('/'):
                pdf_url = f"https://pmc.ncbi.nlm.nih.gov/articles/PMC{pmcid}{pdf_url}"
            else:
                pdf_url = f"https://pmc.ncbi.nlm.nih.gov/articles/PMC{pmcid}/{pdf_url}"
                
            vprint(f"Found PDF URL: {pdf_url}")
        else:
            vprint(f"No PDF link found on PMC page for PMCID {pmcid}")

        
    except Exception as e:
        vprint(f"Error downloading from PMC for PMCID {pmcid}: {e}")

    print(f"PDF file is not available from PMC for DOI: {doi}.")
    return False

    
async def download_from_unpaywall(
    doi: str,
    download_folder: str = ".",
    email: str = "anhduc.hoang1990@googlemail.com"
):
    """
    Download all possible open access PDFs for a DOI via Unpaywall.
    Each PDF is saved as <safe_doi>_unpaywall_file1.pdf, <safe_doi>_unpaywall_file2.pdf, etc.
    Returns True if at least one PDF was downloaded, else False.
    Always uses custom headers to bypass HTTP 418.
    If the DOI is from PMC, Elsevier or Wiley, try their API first.
    """
    # Try PMC first if DOI is PMC
    if is_pmc_doi(doi):
        print(f"DOI {doi} appears to be a PMC article. Attempting PMC download before Unpaywall...")
        if await download_from_pmc(doi, download_folder):
            return True

    # Try Elsevier API first if DOI is Elsevier
    if is_elsevier_doi(doi):
        print(f"DOI {doi} appears to be an Elsevier article. Attempting Elsevier Full-Text API download before Unpaywall...")
        if await download_elsevier_pdf_by_doi(doi=doi, download_folder=download_folder, api_key=ELSEVIER_API_KEY):
            return True

    # Try Wiley API first if DOI is Wiley
    if is_wiley_doi(doi):
        print(f"DOI {doi} appears to be a Wiley article. Attempting Wiley TDM API download before Unpaywall...")
        if await download_wiley_pdf_by_doi(doi, download_folder, tdm_token=WILEY_TDM_TOKEN):
            return True

    try:
        safe_doi = doi.replace('/', '_')
        UnpywallCredentials(email)

        # Get all OA links (should include all PDF URLs)
        all_links = Unpywall.get_all_links(doi=doi)
        if not all_links:
            vprint(f"No open access links found on Unpaywall for DOI: {doi}")
            return False

        # Filter for PDF links (endswith .pdf or content-type check)
        pdf_links = [url for url in all_links if url.lower().endswith('.pdf')]

        downloaded = 0
        headers = {
            "User-Agent": "Mozilla/5.0 (Windows NT 10.0; Win64; x64) AppleWebKit/537.36 (KHTML, like Gecko) Chrome/124.0.0.0 Safari/537.36",
            "Accept": "application/pdf,application/octet-stream;q=0.9,*/*;q=0.8",
            "Referer": f"https://doi.org/{doi}",
            "DNT": "1",
            "Connection": "keep-alive",
        }

        # Try direct PDF links first
        for idx, pdf_url in enumerate(pdf_links, 1):
            filename = f"{safe_doi}_unpaywall_{idx}.pdf"
            filepath = os.path.join(download_folder, filename)
            vprint(f"Attempting to download Unpaywall PDF #{idx}: {pdf_url} -> {filepath}")
            try:
                async with aiohttp.TCPConnector() as conn:
                    async with aiohttp.ClientSession(connector=conn) as session:
                        async with session.get(pdf_url, headers=headers, timeout=60) as resp:
                            vprint(f"Unpaywall PDF HTTP status: {resp.status}")
                            if resp.status == 200 and resp.content_type == "application/pdf":
                                with open(filepath, "wb") as f:
                                    f.write(await resp.read())
                                print(f"Downloaded PDF from Unpaywall: {filepath}")
                                downloaded += 1
                                continue
                            elif resp.status == 200:
                                # Sometimes content-type is not set correctly, try anyway
                                with open(filepath, "wb") as f:
                                    f.write(await resp.read())
                                print(f"Downloaded (possibly non-PDF) file from Unpaywall: {filepath}")
                                downloaded += 1
                                continue
                            else:
                                print(f"Failed to download PDF from Unpaywall for DOI: {doi} (HTTP {resp.status})")
            except Exception as e:
                print(f"Error downloading PDF from Unpaywall for DOI {doi} at {pdf_url}: {e}")

        if downloaded > 0:
            return True

        # If no direct PDF, try to follow each OA link and look for PDF
        for idx, url in enumerate(all_links, 1):
            if url in pdf_links:
                continue  # Already tried direct PDF links
            vprint(f"Trying to follow OA link to find PDF: {url}")
            try:
                async with aiohttp.TCPConnector() as conn:
                    async with aiohttp.ClientSession(connector=conn) as session:
                        # Use a more realistic browser header to avoid 403 errors
                        oa_headers = {
                            "User-Agent": (
                                "Mozilla/5.0 (Windows NT 10.0; Win64; x64) "
                                "AppleWebKit/537.36 (KHTML, like Gecko) "
                                "Chrome/124.0.0.0 Safari/537.36 Edg/124.0.2478.67"
                            ),
                            "Accept": (
                                "text/html,application/xhtml+xml,application/xml;"
                                "q=0.9,image/avif,image/webp,image/apng,*/*;q=0.8,"
                                "application/signed-exchange;v=b3;q=0.7"
                            ),
                            "Accept-Language": "en-US,en;q=0.9",
                            "Accept-Encoding": "gzip, deflate, br",
                            "Connection": "keep-alive",
                            "Upgrade-Insecure-Requests": "1",
                            "Sec-Fetch-Dest": "document",
                            "Sec-Fetch-Mode": "navigate",
                            "Sec-Fetch-Site": "none",
                            "Sec-Fetch-User": "?1",
                            "Pragma": "no-cache",
                            "Cache-Control": "no-cache",
                            "DNT": "1",
                            "Referer": f"https://doi.org/{doi}",
                        }
                        async with session.get(url, headers=oa_headers, timeout=60) as resp:
                            if resp.status != 200:
                                vprint(f"Failed to fetch OA link {url} (HTTP {resp.status})")
                                continue
                            html = await resp.text()
                            # Try to find PDF links in the HTML
                            found_pdf = False
                            pdf_candidates = re.findall(r'href=["\']([^"\']+\.pdf[^"\']*)["\']', html, re.IGNORECASE)
                            for pdf_candidate in pdf_candidates:
                                # Make absolute URL if needed
                                if pdf_candidate.startswith("//"):
                                    pdf_candidate_url = "https:" + pdf_candidate
                                elif pdf_candidate.startswith("/"):
                                    pdf_candidate_url = urljoin(url, pdf_candidate)
                                elif pdf_candidate.startswith("http"):
                                    pdf_candidate_url = pdf_candidate
                                else:
                                    pdf_candidate_url = url.rstrip("/") + "/" + pdf_candidate
                                vprint(f"Found candidate PDF link: {pdf_candidate_url}")
                                try:
                                    async with session.get(pdf_candidate_url, headers=oa_headers, timeout=60) as pdf_resp:
                                        if pdf_resp.status == 200 and pdf_resp.content_type == "application/pdf":
                                            filename = f"{safe_doi}_unpaywall_follow_{idx}.pdf"
                                            filepath = os.path.join(download_folder, filename)
                                            with open(filepath, "wb") as f:
                                                f.write(await pdf_resp.read())
                                            print(f"Downloaded PDF by following OA link: {filepath}")
                                            downloaded += 1
                                            found_pdf = True
                                            break
                                except Exception as e:
                                    vprint(f"Error downloading candidate PDF {pdf_candidate_url}: {e}")
                            if found_pdf:
                                break
            except Exception as e:
                vprint(f"Error following OA link {url}: {e}")

        if downloaded > 0:
            return True

        print(f"No direct PDF could be downloaded from Unpaywall for DOI: {doi}")
        print("The following open access links are available from Unpaywall:")
        for url in all_links:
            print(f"  {url}")
        print("Please try to download manually from one of these links.")
        return False

    except ImportError:
        print("unpywall package not installed. Please install with: pip install unpywall")
        return False
    except Exception as e:
        print(f"Error querying Unpaywall for DOI {doi}: {e}")
        return False

async def download_from_nexus(id: str, doi: str, download_folder: str = "."):
    safe_doi = doi.replace('/', '_')
    filename = f"{safe_doi}_nexus.pdf"
    filepath = f"{download_folder}/{filename}"
    
    # Try both URL formats
    file_urls = [
        f"https://libstc-cc.ipns.dweb.link/repo/{id}.pdf",
        f"https://libstc-cc.ipns.dweb.link/dois/{quote_plus(quote_plus(doi.lower())).lower()}.pdf"
    ]
    
    for file_url in file_urls:
        vprint(f"Attempting to download from Nexus: {file_url} -> {filepath}")
        try:
            async with aiohttp.TCPConnector() as conn:
                async with aiohttp.ClientSession(connector=conn) as session:
                    async with session.get(file_url) as resp:
                        vprint(f"Nexus HTTP status: {resp.status}")
                        if resp.status == 200:
                            with open(filepath, "wb") as f:
                                f.write(await resp.read())
                            print(f"Downloaded PDF location: {filepath}")
                            return True
        except Exception as e:
            vprint(f"Exception occurred while downloading file for DOI {doi} from Nexus URL {file_url}: {e}")
    
    return False

async def download_from_nexus_bot(doi: str, download_folder: str = "."):
    """
    Download a PDF by DOI using the Nexus bot (via .nexus module).
    Returns True if successful, else False.
    Tries first without proxy, then with proxy if it fails.
    """
    safe_doi = doi.replace('/', '_')
    filename = f"{safe_doi}_nexusbot.pdf"
    filepath = os.path.join(download_folder, filename)
    try:
        TG_API_ID, TG_API_HASH, PHONE, BOT_USERNAME = await nexus.load_credentials_from_file(nexus.CREDENTIALS_FILE)
        # Try without proxy first
        for proxy in [None, nexus.DEFAULT_PROXY_FILE]:
            try:
                pdf_bytes = await nexus.check_doi_availability_on_nexus(
                    api_id=TG_API_ID,
                    api_hash=TG_API_HASH,
                    phone_number=PHONE,
                    bot_username=BOT_USERNAME,
                    doi=doi,
                    session_file=nexus.SESSION_FILE,
                    proxy=proxy,
                    download=True
                )
                download_result = pdf_bytes.get('download_result', {})
                if download_result.get("success"):
                    nexus_bot_download_file = download_result.get('file_path')
                    if nexus_bot_download_file and os.path.exists(nexus_bot_download_file):
                        shutil.move(nexus_bot_download_file, filepath)
                        print(f"Downloaded PDF from Nexus bot: {filepath}")
                        return True
                    else:
                        print(f"Downloaded file not found at {nexus_bot_download_file}.")
                        return False
                else:
                    # Only print this message on the last attempt
                    if proxy == nexus.DEFAULT_PROXY_FILE:
                        print(f"PDF file is not available from Nexus bot for DOI: {doi}.")
            except Exception as e:
                if proxy == nexus.DEFAULT_PROXY_FILE:
                    print(f"Error downloading PDF from Nexus bot for DOI {doi}: {e}")
                # Try next proxy (with proxy) if this was the first attempt
                continue
    except Exception as e:
        print(f"Error downloading PDF from Nexus bot for DOI {doi}: {e}")
    return False

async def download_from_scihub(doi: str, download_folder: str = "."):
    safe_doi = doi.replace('/', '_')
    filename = f"{safe_doi}_scihub.pdf"
    filepath = f"{download_folder}/{filename}"
    sci_hub_domains = [
        "https://sci-hub.se",
        "https://sci-hub.st",
        "https://sci-hub.ru",
        "https://sci-hub.red",
        "https://sci-hub.box",
        "https://sci-net.xyz",
        "https://sci-net.ru"
    ]
    for domain in sci_hub_domains:
        sci_hub_url = f"{domain}/{doi}"
        vprint(f"Trying Sci-Hub domain: {sci_hub_url}")
        try:
            async with aiohttp.TCPConnector() as conn:
                async with aiohttp.ClientSession(connector=conn) as session:
                    async with session.get(sci_hub_url) as resp:
                        vprint(f"Sci-Hub HTTP status: {resp.status}")
                        html = await resp.text()
                        m = re.search(r'src\s*=\s*["\'](.*?\.pdf.*?)["\']', html)
                        if m:
                            pdf_url = m.group(1)
                            if pdf_url.startswith("//"):
                                pdf_url = "https:" + pdf_url
                            elif pdf_url.startswith("/"):
                                pdf_url = domain + pdf_url
                            vprint(f"Found PDF URL on Sci-Hub: {pdf_url}")
                            async with session.get(pdf_url) as pdf_resp:
                                vprint(f"Sci-Hub PDF HTTP status: {pdf_resp.status}")
                                if pdf_resp.status == 200:
                                    with open(filepath, "wb") as f:
                                        f.write(await pdf_resp.read())
                                    print(f"Downloaded PDF from Sci-Hub: {filepath}")
                                    return True
        except Exception as e:
            print(f"Error accessing Sci-Hub at {domain}: {e}")
    return False

async def download_from_anna_archive(doi: str, download_folder: str = "."):
    safe_doi = doi.replace('/', '_')
    filename = f"{safe_doi}_anna.pdf"
    filepath = f"{download_folder}/{filename}"
    anna_domains = [
        "https://annas-archive.li",
        "https://annas-archive.se",
        "https://annas-archive.org"
    ]
    for domain in anna_domains:
        anna_url = f"{domain}/scidb/{doi}"
        vprint(f"Trying Anna's Archive domain: {anna_url}")
        try:
            async with aiohttp.TCPConnector() as conn:
                async with aiohttp.ClientSession(connector=conn) as session:
                    async with session.get(anna_url) as resp:
                        vprint(f"Anna's Archive HTTP status: {resp.status}")
                        if resp.status != 200:
                            vprint(f"Anna's Archive page not found for DOI: {doi} at {domain}")
                            continue
                        html = await resp.text()
                        # Find md5sum from the "Record in Anna’s Archive" link
                        md5_match = re.search(r'<a[^>]+href=["\']/md5/([a-fA-F0-9]{32})["\']', html)
                        if not md5_match:
                            vprint(f"No md5sum found on Anna's Archive for DOI: {doi} at {domain}")
                            continue
                        md5sum = md5_match.group(1)
                        vprint(f"Found md5sum on Anna's Archive: {md5sum}")
                        # Find all links ending with <md5sum>.pdf
                        pdf_links = re.findall(r'<a[^>]+href=["\']([^"\']*' + re.escape(md5sum) + r'\.pdf[^"\']*)["\']', html)
                        if not pdf_links:
                            vprint(f"No PDF links found for md5sum {md5sum} on Anna's Archive for DOI: {doi} at {domain}")
                            continue
                        for pdf_url in pdf_links:
                            # Make absolute URL if needed
                            if pdf_url.startswith("/"):
                                pdf_url_full = domain + pdf_url
                            elif pdf_url.startswith("http"):
                                pdf_url_full = pdf_url
                            else:
                                pdf_url_full = domain + "/" + pdf_url
                            vprint(f"Trying PDF link from Anna's Archive: {pdf_url_full}")
                            try:
                                async with session.get(pdf_url_full) as pdf_resp:
                                    vprint(f"Anna's Archive PDF HTTP status: {pdf_resp.status}")
                                    if pdf_resp.status == 200:
                                        with open(filepath, "wb") as f:
                                            f.write(await pdf_resp.read())
                                        print(f"Downloaded PDF from Anna's Archive: {filepath}")
                                        return True
                                    else:
                                        print(f"PDF download failed from Anna's Archive for DOI: {doi} at {pdf_url_full}")
                            except Exception as e:
                                print(f"Error downloading PDF from Anna's Archive for DOI {doi} at {pdf_url_full}: {e}")
                        print(f"All PDF links tried for md5sum {md5sum} but failed for DOI: {doi} at {domain}")
        except Exception as e:
            print(f"Error accessing Anna's Archive for DOI {doi} at {domain}: {e}")
    return False

async def download_by_doi(doi: str, download_folder: str = ".", db: str = "all", no_download: bool = False):
    vprint(f"Starting download_by_doi for DOI: {doi}, folder: {download_folder}, db: {db}, no_download: {no_download}")
    results = await search_documents(doi, 1)
    
    if results:
        document = json.loads(results[0].document)
        print("Search result for DOI:")
        print(format_reference(document))
        if VERBOSE:
            print("Full document JSON:")
            print(json.dumps(document, indent=2))
        print('-----')
        
        id = document.get('id')
    else:
        print(f"No document found for DOI: {doi}")
        id = None

    if no_download:
        print("--no-download specified, skipping download.")
        return None

    # Check if the DOI is open access via Unpaywall
    is_oa = await is_open_access_unpaywall(doi)
    oa_status_text = "Open Access" if is_oa else "Closed Access"
    
    if is_oa:
        print(f"DOI {doi} is Open Access. Using Unpaywall for download...")
        if await download_from_unpaywall(doi, download_folder):
            print(f"\nDownload Summary:")
            print(f"Successfully downloaded: 1 PDF")
            print(f"  ✓ {doi} [{oa_status_text}]")
            return True
        print(f"\nDownload Summary:")
        print(f"Failed to download: 1 PDF")
        print(f"  ✗ {doi} [{oa_status_text}]")
        print(f"No PDF could be downloaded with this script for DOI: {doi}.")
        return False

    if not id and db in ["all", "nexus"]:
        print(f"No ID available for Nexus download for DOI: {doi}.")

    tried = False

    if db in ["all", "nexus"] and id:
        tried = True
        vprint(f"Trying Nexus download for id: {id}, doi: {doi}")
        if await download_from_nexus(id, doi, download_folder):
            print(f"\nDownload Summary:")
            print(f"Successfully downloaded: 1 PDF")
            print(f"  ✓ {doi} [{oa_status_text}]")
            return True
        print(f"PDF file is not available on the Nexus server for DOI: {doi}.")
        # Try Nexus bot as fallback
        print(f"Trying Nexus bot for DOI: {doi}...")
        if await download_from_nexus_bot(doi, download_folder):
            print(f"\nDownload Summary:")
            print(f"Successfully downloaded: 1 PDF")
            print(f"  ✓ {doi} [{oa_status_text}]")
            return True
        print(f"PDF file is not available from Nexus bot for DOI: {doi}.")

    if db in ["all", "scihub"]:
        tried = True
        print(f"Trying Sci-Hub for DOI: {doi}...")
        if await download_from_scihub(doi, download_folder):
            print(f"\nDownload Summary:")
            print(f"Successfully downloaded: 1 PDF")
            print(f"  ✓ {doi} [{oa_status_text}]")
            return True
        print(f"PDF file is not available on Sci-Hub for DOI: {doi}.")

    if db in ["all", "anna"]:
        tried = True
        print(f"Trying Anna's Archive for DOI: {doi}...")
        if await download_from_anna_archive(doi, download_folder):
            print(f"\nDownload Summary:")
            print(f"Successfully downloaded: 1 PDF")
            print(f"  ✓ {doi} [{oa_status_text}]")
            return True
        print(f"PDF file is not available on Anna's Archive for DOI: {doi}.")

    if db in ["all", "unpaywall"]:
        tried = True
        print(f"Trying Unpaywall for DOI: {doi}...")
        if await download_from_unpaywall(doi, download_folder):
            print(f"\nDownload Summary:")
            print(f"Successfully downloaded: 1 PDF")
            print(f"  ✓ {doi} [{oa_status_text}]")
            return True
        print(f"PDF file is not available on Unpaywall for DOI: {doi}.")

    # Special handling for Elsevier and Wiley DOIs
    if is_elsevier_doi(doi):
        print(f"DOI {doi} appears to be an Elsevier article. Attempting Elsevier Full-Text API download...")
        if await download_elsevier_pdf_by_doi(doi=doi, download_folder=download_folder, api_key=ELSEVIER_API_KEY):
            print(f"\nDownload Summary:")
            print(f"Successfully downloaded: 1 PDF")
            print(f"  ✓ {doi} [{oa_status_text}]")
            return True
        print(f"PDF file is not available from Elsevier Full-Text API for DOI: {doi}.")

    if is_wiley_doi(doi):
        print(f"DOI {doi} appears to be a Wiley article. Attempting Wiley TDM API download...")
        if await download_wiley_pdf_by_doi(doi, download_folder, tdm_token=WILEY_TDM_TOKEN):
            print(f"\nDownload Summary:")
            print(f"Successfully downloaded: 1 PDF")
            print(f"  ✓ {doi} [{oa_status_text}]")
            return True
        print(f"PDF file is not available from Wiley TDM API for DOI: {doi}.")

    if not tried:
        print(f"No valid database specified for DOI: {doi}.")
    
    # print(f"\nDownload Summary:")
    # print(f"Failed to download: 1 PDF")
    # print(f"  ✗ {doi} [{oa_status_text}]")
    return False

async def download_by_doi_list(doi_file: str, download_folder: str = ".", db: str = "all", no_download: bool = False):
    vprint(f"Starting download_by_doi_list for file: {doi_file}, folder: {download_folder}, db: {db}, no_download: {no_download}")
    
    # Check if the file contains only DOIs (one per line)
    try:
        with open(doi_file, "r", encoding="utf-8") as f:
            lines = [line.strip() for line in f if line.strip()]
        
        # Check if all lines are DOIs
        doi_pattern = r'^10\.\d{4,}[^\s]*[a-zA-Z0-9]$'
        all_dois = all(re.match(doi_pattern, line) for line in lines)
        
        if not all_dois:
            vprint(f"File {doi_file} does not contain only DOIs. Extracting DOIs...")
            extract_dois_from_file(doi_file)
            # Use the generated .dois.txt file
            base_name = os.path.splitext(doi_file)[0]
            doi_file = f"{base_name}.dois.txt"
            
            # Check if the extracted DOI file exists
            if not os.path.exists(doi_file):
                print(f"Error: DOI numbers cannot be extracted from {base_name}.txt.")
                return
            
            vprint(f"Using extracted DOI file: {doi_file}")
            
            # Read the new file
            with open(doi_file, "r", encoding="utf-8") as f:
                dois = [line.strip() for line in f if line.strip()]
        else:
            dois = lines
            
    except Exception as e:
        print(f"Failed to read DOI file: {e}")
        return

    successful_downloads = []
    failed_downloads = []
    # Track open access status for each DOI
    successful_downloads = []
    failed_downloads = []
    
    for doi in dois:
        print(f"Processing DOI: {doi}")
        # Get open access status
        oa_status = await is_open_access_unpaywall(doi)
        oa_status_text = "Open Access" if oa_status else "Closed Access"
        
        result = await download_by_doi(doi, download_folder=download_folder, db=db, no_download=no_download)
        
        if result is True:
            successful_downloads.append((doi, oa_status))
        elif result is False:
            failed_downloads.append((doi, oa_status))
        # result is None when no_download is True or no document found
    
    if not no_download:
        print(f"\nDownload Summary:")
        print(f"Successfully downloaded: {len(successful_downloads)} PDFs")
        if successful_downloads:
            for doi, oa_status in successful_downloads:
                oa_status_text = "Open Access" if oa_status else "Closed Access"
                print(f"  ✓ {doi} [{oa_status_text}]")
        
        print(f"Failed to download: {len(failed_downloads)} PDFs")
        if failed_downloads:
            for doi, oa_status in failed_downloads:
                oa_status_text = "Open Access" if oa_status else "Closed Access"
                print(f"  ✗ {doi} [{oa_status_text}]")

def print_default_paths():
    """
    Print all default paths and configuration file locations used by the script.
    """
    print("Default configuration and data paths:")
    print(f"  GETPAPERS_CONFIG_FILE: {GETPAPERS_CONFIG_FILE}")
    print(f"  Default download folder: .")
    print(f"  Platform: {platform.system()}")
    print(f"  Nexus credentials file: {getattr(nexus, 'CREDENTIALS_FILE', 'N/A')}")
    print(f"  Nexus session file: {getattr(nexus, 'SESSION_FILE', 'N/A')}")
    print(f"  Nexus default proxy file: {getattr(nexus, 'DEFAULT_PROXY_FILE', 'N/A')}")

async def main():
    # Get the parent package name from the module's __name__
    parent_package = __name__.split('.')[0] if '.' in __name__ else None

    if parent_package is None:
        program_name = 'getpapers'
    elif '_' in parent_package:
        # If the parent package has an underscore, strip it
        parent_package = parent_package[:parent_package.index('_')]
        program_name = f"{parent_package} getpapers"

    argparser = argparse.ArgumentParser(
        description="Search for and download scientific papers by DOI or keyword. "
                   "Supports downloading from multiple sources including Unpaywall, Sci-Hub, Anna's Archive.",
        epilog=(
            "Examples:\n"
            "  %(prog)s --search \"machine learning\"\n"
            "  %(prog)s --doi 10.1038/nature12373\n"
            "  %(prog)s --doi-file papers.txt\n"
            "  %(prog)s --doi 10.1016/j.cell.2019.05.031 --db unpaywall\n"
            "  %(prog)s --search \"deep learning\" --limit 10\n"
            "  %(prog)s --doi 10.1016/j.cell.2019.05.031 --no-download\n"
            "  %(prog)s --doi 10.1016/j.cell.2019.05.031 --download-folder ./pdfs\n"
            "  %(prog)s --doi-file mylist.txt --db scihub\n"
            "  %(prog)s --search \"climate change\" --verbose\n"
            "  %(prog)s --doi 10.1002/anie.201915678 --config myconfig.json\n"
            "  %(prog)s --clear-config\n"
            "  %(prog)s --print-default\n"
        ),
        formatter_class=argparse.RawDescriptionHelpFormatter,
        prog=program_name
    )
    argparser.add_argument("--search", type=str, help="Search keyword or DOI")
    argparser.add_argument("--limit", type=int, default=DEFAULT_LIMIT)
    argparser.add_argument("--doi", type=str, help="Specify a DOI to download the paper")
    argparser.add_argument("--doi-file", type=str, help="Path to a text file containing DOIs (one per line)")
    argparser.add_argument("--download-folder", type=str, default=".", help="Folder to save downloaded PDFs")
    argparser.add_argument(
        "--db",
        type=str,
        choices=["all", "nexus", "scihub", "anna", "unpaywall"],
        default="all",
        help="Specify which database to use for downloading PDFs: all, nexus, scihub, anna, unpaywall (default: all)"
    )
    argparser.add_argument(
        "--no-download",
        action="store_true",
        help="Only show metadata, do not download PDFs"
    )
    argparser.add_argument(
        "--verbose",
        action="store_true",
        help="Print more details of how the script is running"
    )
    argparser.add_argument(
        "--config",
        type=str,
        help="Path to custom JSON configuration file (format: {\"email\": \"your@email.com\", \"elsevier_api_key\": \"key\", \"wiley_tdm_token\": \"token\", \"ieee_api_key\": \"key\"})"
    )
    argparser.add_argument(
        "--clear-config",
        action="store_true",
        help="Delete the default configuration directory and all its contents"
    )
    argparser.add_argument(
        "--print-default",
        action="store_true",
        help="Print all default paths and configuration file locations used by the script"
    )
    args = argparser.parse_args()

    # Handle --print-default before anything else
    if args.print_default:
        print_default_paths()
        sys.exit(0)

    # Handle --clear-config before anything else
    if args.clear_config:
        config_dir = os.path.dirname(GETPAPERS_CONFIG_FILE)
        if os.path.exists(config_dir):
            try:
                shutil.rmtree(config_dir)
                print(f"Deleted configuration directory: {config_dir}")
            except Exception as e:
                print(f"Failed to delete configuration directory {config_dir}: {e}")
        else:
            print(f"Configuration directory does not exist: {config_dir}")
        sys.exit(0)

    # Check that mutually exclusive options are not specified together
    exclusive_options = [args.doi, args.doi_file, args.search]
    if sum(bool(opt) for opt in exclusive_options) > 1:
        print("Error: Only one of --doi, --doi-file, or --search can be specified at a time.")
        sys.exit(1)

    # Set global verbose flag
    global VERBOSE
    VERBOSE = args.verbose

    # Override GETPAPERS_CONFIG_FILE if custom config is specified
    if args.config:
        GETPAPERS_CONFIG_FILE = os.path.abspath(args.config)

    # Load credentials from config file
    load_credentials()

    if args.doi:
        await download_by_doi(args.doi, download_folder=args.download_folder, db=args.db, no_download=args.no_download)
    elif args.search:
        await search_and_print(args.search, args.limit)
    elif args.doi_file:
        await download_by_doi_list(args.doi_file, download_folder=args.download_folder, db=args.db, no_download=args.no_download)
    else:
        print("Please specify --search <keyword|doi>, --doi <doi>, or --doi-file <file>.")

if __name__ == "__main__":
    # Use the recommended event loop policy for Windows
    if platform.system() == "Windows":
        asyncio.set_event_loop_policy(asyncio.WindowsSelectorEventLoopPolicy())
    
    asyncio.run(main())
<|MERGE_RESOLUTION|>--- conflicted
+++ resolved
@@ -1,2250 +1,2246 @@
-import argparse
-import asyncio
-import json
-from libstc_geck.advices import format_document
-from libstc_geck.client import StcGeck
-import aiohttp
-import sys
-import platform
-import re
-from datetime import datetime
-import functools
-from urllib.parse import quote_plus
-import os
-import requests
-import time
-import unpywall
-from unpywall import Unpywall
-import pandas as pd
-from unpywall.utils import UnpywallCredentials
-from urllib.parse import urljoin
-from crossref.restful import Works
-import PyPDF2
-import signal
-import threading
-import queue
-import shutil
-
-from . import nexus  # Import Nexus bot functions from .nexus module
-
-DEFAULT_LIMIT = 5
-
-VERBOSE = False  # Global verbose flag
-
-# Emails and API keys for various services
-EMAIL = ""
-ELSEVIER_API_KEY = ""
-WILEY_TDM_TOKEN = ""
-IEEE_API_KEY = ""
-    
-def vprint(*args, **kwargs):
-    if VERBOSE:
-        print(*args, **kwargs)
-
-# Global variable for default config file location
-GETPAPERS_CONFIG_FILE = os.path.join(os.path.expanduser("~"), ".config", "getscipapers", "getpapers", "config.json") if platform.system() != "Windows" else os.path.join(os.path.expanduser("~"), "AppData", "Local", "getscipapers", "getpapers", "config.json")
-
-def save_credentials(email: str = None, elsevier_api_key: str = None, 
-                    wiley_tdm_token: str = None, ieee_api_key: str = None, 
-                    config_file: str = None):
-    """
-    Save credentials and API keys to a JSON configuration file.
-    Only updates provided values, preserving existing ones.
-    If the config file's parent directory does not exist, create it.
-    """
-    if config_file is None:
-        config_file = GETPAPERS_CONFIG_FILE
-<<<<<<< HEAD
-
-    # Ensure the parent directory exists
-    config_dir = os.path.dirname(config_file)
-    if not os.path.exists(config_dir):
-        try:
-            os.makedirs(config_dir, exist_ok=True)
-            vprint(f"Created config directory: {config_dir}")
-        except Exception as e:
-            vprint(f"Error creating config directory {config_dir}: {e}")
-            return False
-
-=======
-    
->>>>>>> d05dc34a
-    # Load existing config or create new one
-    existing_config = {}
-    if os.path.exists(config_file):
-        try:
-            with open(config_file, 'r', encoding='utf-8') as f:
-                existing_config = json.load(f)
-        except Exception as e:
-            vprint(f"Warning: Could not read existing config file {config_file}: {e}")
-
-    # Update with new values if provided
-    if email is not None:
-        existing_config["email"] = email
-    if elsevier_api_key is not None:
-        existing_config["elsevier_api_key"] = elsevier_api_key
-    if wiley_tdm_token is not None:
-        existing_config["wiley_tdm_token"] = wiley_tdm_token
-    if ieee_api_key is not None:
-        existing_config["ieee_api_key"] = ieee_api_key
-
-    try:
-        with open(config_file, 'w', encoding='utf-8') as f:
-            json.dump(existing_config, f, indent=2)
-        vprint(f"Saved credentials to {config_file}")
-        return True
-    except Exception as e:
-        vprint(f"Error saving config file {config_file}: {e}")
-        return False
-
-def load_credentials(config_file: str = None):
-    """
-    Load credentials and API keys from a JSON configuration file.
-    If the file doesn't exist or has empty values, prompt user for input and create/update the file.
-    If no response from user after 30 seconds, report loading fails.
-    Returns a dictionary with the loaded configuration.
-    """
-    global EMAIL, ELSEVIER_API_KEY, WILEY_TDM_TOKEN, IEEE_API_KEY
-    
-    if config_file is None:
-        config_file = GETPAPERS_CONFIG_FILE
-    
-    default_config = {
-        "email": "",
-        "elsevier_api_key": "",
-        "wiley_tdm_token": "",
-        "ieee_api_key": ""
-    }
-    
-    existing_config = default_config.copy()
-    file_exists = os.path.exists(config_file)
-    
-    if file_exists:
-        # Try to load existing config
-        try:
-            with open(config_file, 'r', encoding='utf-8') as f:
-                existing_config = json.load(f)
-            vprint(f"Loaded existing config from {config_file}")
-        except (json.JSONDecodeError, Exception) as e:
-            vprint(f"Error loading config file {config_file}: {e}")
-            print(f"Configuration file {config_file} is corrupted. Will recreate.")
-            file_exists = False
-    
-    # Check if any required fields are empty
-    needs_input = (not file_exists or 
-                   not existing_config.get("email", "").strip() or
-                   not existing_config.get("elsevier_api_key", "").strip() or
-                   not existing_config.get("wiley_tdm_token", "").strip() or
-                   not existing_config.get("ieee_api_key", "").strip())
-    
-    if needs_input:
-        if file_exists:
-            vprint(f"Configuration file found but some values are empty: {config_file}")
-        else:
-            vprint(f"Configuration file not found: {config_file}")
-        print("Please enter credentials:")
-        print("You will be asked for the following information:")
-        print("  - Email address (required, for Unpaywall and polite API usage)")
-        print("  - Elsevier API Key (optional, for Elsevier Full-Text API)")
-        print("  - Wiley TDM Token (optional, for Wiley TDM API)")
-        print("  - IEEE API Key (optional, for IEEE Xplore API)")
-        
-        # Prompt for input with timeout
-        try:
-            if platform.system() != "Windows":
-                # Unix-like systems - use signal
-                def timeout_handler(signum, frame):
-                    raise TimeoutError("Input timeout")
-                
-                signal.signal(signal.SIGALRM, timeout_handler)
-                signal.alarm(60)  # 30 second timeout
-                
-                try:
-                    current_email = existing_config.get("email", "")
-                    email_prompt = f"Email (current: '{current_email}', press Enter to keep): " if current_email else "Email (required): "
-                    email = input(email_prompt).strip()
-                    if not email and current_email:
-                        email = current_email
-                    
-                    current_elsevier = existing_config.get("elsevier_api_key", "")
-                    elsevier_prompt = f"Elsevier API Key (current: '{current_elsevier[:10]}...', press Enter to keep): " if current_elsevier else "Elsevier API Key (press Enter to skip): "
-                    elsevier_key = input(elsevier_prompt).strip()
-                    if not elsevier_key and current_elsevier:
-                        elsevier_key = current_elsevier
-                    
-                    current_wiley = existing_config.get("wiley_tdm_token", "")
-                    wiley_prompt = f"Wiley TDM Token (current: '{current_wiley[:10]}...', press Enter to keep): " if current_wiley else "Wiley TDM Token (press Enter to skip): "
-                    wiley_token = input(wiley_prompt).strip()
-                    if not wiley_token and current_wiley:
-                        wiley_token = current_wiley
-                    
-                    current_ieee = existing_config.get("ieee_api_key", "")
-                    ieee_prompt = f"IEEE API Key (current: '{current_ieee[:10]}...', press Enter to keep): " if current_ieee else "IEEE API Key (press Enter to skip): "
-                    ieee_key = input(ieee_prompt).strip()
-                    if not ieee_key and current_ieee:
-                        ieee_key = current_ieee
-                    
-                    signal.alarm(0)  # Cancel timeout
-                    
-                except TimeoutError:
-                    signal.alarm(0)
-                    print("\nTimeout: No input received within 30 seconds.")
-                    return default_config
-            else:
-                # Windows - use threading with timeout
-                def get_input(prompt, result_queue):
-                    try:
-                        result = input(prompt).strip()
-                        result_queue.put(result)
-                    except (KeyboardInterrupt, EOFError):
-                        result_queue.put(None)
-                
-                def get_input_with_timeout(prompt, timeout_seconds=30):
-                    result_queue = queue.Queue()
-                    thread = threading.Thread(target=get_input, args=(prompt, result_queue))
-                    thread.daemon = True
-                    thread.start()
-                    thread.join(timeout_seconds)
-                    
-                    if thread.is_alive():
-                        print(f"\nTimeout: No input received within {timeout_seconds} seconds.")
-                        return None
-                    
-                    try:
-                        return result_queue.get_nowait()
-                    except queue.Empty:
-                        return None
-                
-                current_email = existing_config.get("email", "")
-                email_prompt = f"Email (current: '{current_email}', press Enter to keep): " if current_email else "Email (required): "
-                email = get_input_with_timeout(email_prompt)
-                if email is None:
-                    return default_config
-                if not email and current_email:
-                    email = current_email
-                
-                current_elsevier = existing_config.get("elsevier_api_key", "")
-                elsevier_prompt = f"Elsevier API Key (current: '{current_elsevier[:10]}...', press Enter to keep): " if current_elsevier else "Elsevier API Key (press Enter to skip): "
-                elsevier_key = get_input_with_timeout(elsevier_prompt)
-                if elsevier_key is None:
-                    return default_config
-                if not elsevier_key and current_elsevier:
-                    elsevier_key = current_elsevier
-                
-                current_wiley = existing_config.get("wiley_tdm_token", "")
-                wiley_prompt = f"Wiley TDM Token (current: '{current_wiley[:10]}...', press Enter to keep): " if current_wiley else "Wiley TDM Token (press Enter to skip): "
-                wiley_token = get_input_with_timeout(wiley_prompt)
-                if wiley_token is None:
-                    return default_config
-                if not wiley_token and current_wiley:
-                    wiley_token = current_wiley
-                
-                current_ieee = existing_config.get("ieee_api_key", "")
-                ieee_prompt = f"IEEE API Key (current: '{current_ieee[:10]}...', press Enter to keep): " if current_ieee else "IEEE API Key (press Enter to skip): "
-                ieee_key = get_input_with_timeout(ieee_prompt)
-                if ieee_key is None:
-                    return default_config
-                if not ieee_key and current_ieee:
-                    ieee_key = current_ieee
-            
-            # Create config with user input
-            new_config = {
-                "email": email or "",
-                "elsevier_api_key": elsevier_key or "",
-                "wiley_tdm_token": wiley_token or "",
-                "ieee_api_key": ieee_key or ""
-            }
-            
-            # Save to config file
-            if save_credentials(email=new_config["email"], 
-                              elsevier_api_key=new_config["elsevier_api_key"],
-                              wiley_tdm_token=new_config["wiley_tdm_token"], 
-                              ieee_api_key=new_config["ieee_api_key"],
-                              config_file=config_file):
-                vprint(f"Configuration file {'updated' if file_exists else 'created'}: {config_file}")
-            else:
-                vprint("Warning: Failed to save configuration file.")
-            
-            # Update global variables
-            EMAIL = new_config["email"]
-            ELSEVIER_API_KEY = new_config["elsevier_api_key"]
-            WILEY_TDM_TOKEN = new_config["wiley_tdm_token"]
-            IEEE_API_KEY = new_config["ieee_api_key"]
-            
-            return new_config
-                
-        except (KeyboardInterrupt, EOFError):
-            print("\nConfiguration input cancelled.")
-            return default_config
-        except Exception as e:
-            vprint(f"Error during input: {e}")
-            return default_config
-    
-    # File exists and has all values, use existing config
-    EMAIL = existing_config.get("email", EMAIL)
-    ELSEVIER_API_KEY = existing_config.get("elsevier_api_key", ELSEVIER_API_KEY)
-    WILEY_TDM_TOKEN = existing_config.get("wiley_tdm_token", WILEY_TDM_TOKEN)
-    IEEE_API_KEY = existing_config.get("ieee_api_key", IEEE_API_KEY)
-    
-    vprint(f"Using existing credentials from {config_file}")
-    return existing_config
-
-def is_paper_doi(doi: str) -> bool:
-    """
-    Check if a DOI corresponds to a scholarly paper (article, preprint, or book) using the Crossref API.
-    Returns True if the DOI is for a journal article, proceeding, preprint, or book, False otherwise.
-    Falls back to direct HTTP request if the python API returns None.
-    """
-    try:
-        works = Works()
-        result = works.doi(doi)
-        if not result:
-            # Fallback: try direct HTTP request to Crossref API
-            result = fetch_crossref_data(doi)
-            if not result:
-                return False
-        
-        # Accept common scholarly types
-        valid_types = [
-            'journal-article',
-            'proceedings-article',
-            'book',
-            'book-chapter',
-            'monograph',
-            'reference-book',
-            'posted-content',  # preprints
-            'report'
-        ]
-        return result.get('type') in valid_types
-    except Exception:
-        return False
-
-def fetch_crossref_data(doi):
-    """
-    Fetch data from Crossref API for a given DOI.
-    Returns the message part of the response if successful, None otherwise.
-    """
-    url = f"https://api.crossref.org/works/{requests.utils.quote(doi)}"
-    headers = {
-        "User-Agent": f"PythonScript/1.0 (mailto:{EMAIL})",
-        "Accept": "application/json, text/plain, */*",
-        "Connection": "keep-alive",
-        "DNT": "1",
-        "Accept-Language": "en-US,en;q=0.9",
-        "Referer": "https://doi.org/",
-        "Cache-Control": "no-cache",
-        "Pragma": "no-cache",
-    }
-    
-    try:
-        with requests.Session() as session:
-            session.headers.update(headers)
-            response = session.get(url, timeout=10, allow_redirects=True)
-            response.raise_for_status()  # Raise an error for bad status codes
-            data = response.json()
-            
-            # Extract and return the message part if status is ok
-            if data.get("status") == "ok":
-                item = data.get("message", {})
-                vprint(f"Crossref data fetched for DOI {doi}:")
-                vprint(f"Title: {item.get('title', ['N/A'])[0]}")
-                vprint(f"Authors: {[author.get('given', '') + ' ' + author.get('family', '') for author in item.get('author', [])]}")
-                vprint(f"Published: {item.get('published', {}).get('date-parts', [['N/A']])[0][0]}")
-                vprint(f"Journal: {item.get('container-title', ['N/A'])[0]}")
-                return item
-            else:
-                vprint(f"Crossref API returned non-ok status for DOI {doi}")
-                return None
-                
-    except requests.exceptions.RequestException as e:
-        vprint(f"Error fetching Crossref data for DOI {doi}: {e}")
-        return None
-    except json.JSONDecodeError:
-        vprint(f"Error decoding JSON response for DOI {doi}")
-        return None
-    except Exception as e:
-        vprint(f"Unexpected error fetching Crossref data for DOI {doi}: {e}")
-        return None
-
-async def is_open_access_unpaywall(doi: str, email: str = "anhduc.hoang1990@googlemail.com") -> bool:
-    """
-    Check if a DOI is open access using the Unpaywall API.
-    Returns True if open access, False otherwise.
-    """
-    api_url = f"https://api.unpaywall.org/v2/{quote_plus(doi)}?email={quote_plus(email)}"
-    try:
-        async with aiohttp.ClientSession() as session:
-            async with session.get(api_url, timeout=15) as resp:
-                if resp.status == 200:
-                    data = await resp.json()
-                    return data.get("is_oa", False)
-                else:
-                    vprint(f"Unpaywall API returned status {resp.status} for DOI {doi}")
-                    return False
-    except Exception as e:
-        vprint(f"Error checking OA status for DOI {doi} via Unpaywall API: {e}")
-        return False
-
-def resolve_pii_to_doi(pii: str) -> str:
-    """
-    Try to resolve a ScienceDirect PII to a DOI using Elsevier's API.
-    Returns DOI string if found, else None.
-    """
-    # Clean PII by removing hyphens and brackets
-    clean_pii = pii.replace('-', '').replace('(', '').replace(')', '')
-    vprint(f"Cleaned PII from {pii} to {clean_pii}")
-    
-    api_url = f"https://api.elsevier.com/content/article/pii/{clean_pii}"
-    headers = {
-        'User-Agent': 'Mozilla/5.0 (Windows NT 10.0; Win64; x64) AppleWebKit/537.36 (KHTML, like Gecko) Chrome/124.0.0.0 Safari/537.36 Edg/124.0.2478.67',
-        'Accept': 'application/json,text/html,application/xhtml+xml,application/xml;q=0.9,image/avif,image/webp,image/apng,*/*;q=0.8,application/signed-exchange;v=b3;q=0.7',
-        'Accept-Language': 'en-US,en;q=0.9',
-        'Accept-Encoding': 'gzip, deflate, br',
-        'Connection': 'keep-alive',
-        'Upgrade-Insecure-Requests': '1',
-        'Sec-Fetch-Dest': 'document',
-        'Sec-Fetch-Mode': 'navigate',
-        'Sec-Fetch-Site': 'none',
-        'Sec-Fetch-User': '?1',
-        'Pragma': 'no-cache',
-        'Cache-Control': 'no-cache',
-        'DNT': '1',
-        'X-ELS-APIKey': ELSEVIER_API_KEY,
-    }
-    try:
-        resp = requests.get(api_url, headers=headers, timeout=10)
-        if resp.status_code == 200:
-            content_type = resp.headers.get('content-type', '').lower()
-            if 'application/json' in content_type:
-                try:
-                    data = resp.json()
-                    doi = (
-                        data.get("full-text-retrieval-response", {})
-                            .get("coredata", {})
-                            .get("prism:doi")
-                    )
-                    if doi:
-                        vprint(f"Resolved PII {clean_pii} to DOI {doi} via Elsevier API")
-                        return doi
-                    else:
-                        vprint(f"PII {clean_pii} found but no DOI in Elsevier API response")
-                except json.JSONDecodeError:
-                    vprint(f"Elsevier API returned invalid JSON for PII {clean_pii}")
-                    vprint(f"Response content: {resp.text[:200]}...")
-            elif 'xml' in content_type:
-                # Handle XML response
-                import xml.etree.ElementTree as ET
-                try:
-                    root = ET.fromstring(resp.text)
-                    # Look for DOI in XML namespaces
-                    namespaces = {
-                        'ns': 'http://www.elsevier.com/xml/svapi/article/dtd',
-                        'prism': 'http://prismstandard.org/namespaces/basic/2.0/'
-                    }
-                    doi_element = root.find('.//prism:doi', namespaces)
-                    if doi_element is not None and doi_element.text:
-                        doi = doi_element.text
-                        vprint(f"Resolved PII {clean_pii} to DOI {doi} via Elsevier API (XML)")
-                        return doi
-                    else:
-                        vprint(f"PII {clean_pii} found but no DOI in Elsevier API XML response")
-                except ET.ParseError:
-                    vprint(f"Elsevier API returned invalid XML for PII {clean_pii}")
-                    vprint(f"Response content: {resp.text[:200]}...")
-            else:
-                vprint(f"Elsevier API returned unexpected content type '{content_type}' for PII {clean_pii}")
-                vprint(f"Response content: {resp.text[:200]}...")
-        else:
-            vprint(f"Elsevier API returned status {resp.status_code} for PII {clean_pii}")
-    except Exception as e:
-        vprint(f"Error resolving PII {clean_pii} to DOI: {e}")
-    return None
-
-def extract_mdpi_doi_from_url(url: str) -> str:
-    """
-    Try to extract an MDPI DOI from a URL.
-    Returns DOI string if found, else None.
-    """
-    mdpi_match = re.search(r'mdpi\.com/([^/]+)/([^/]+)/([^/]+)/([^/?#]+)', url)
-    if mdpi_match:
-        issn = mdpi_match.group(1)
-        volume = mdpi_match.group(2)
-        issue = mdpi_match.group(3)
-        article = mdpi_match.group(4)
-        mdpi_issn_to_journal = {
-            "2071-1050": "su",
-            "1424-8220": "sensors",
-            "1996-1944": "ma",
-            "2073-4441": "water",
-            "1660-4601": "ijerph",
-            "2072-6643": "nu",
-            "2079-4991": "nanomaterials",
-            "2073-4360": "polymers",
-            "1999-4915": "viruses",
-            "2075-163X": "minerals",
-            "2227-9717": "processes",
-            "2227-9040": "chemosensors",
-            "2076-3417": "app",
-            "2220-9964": "ijgi",
-            "2076-2615": "animals",
-            "2072-4292": "remotesensing",
-            "2079-6382": "antibiotics",
-            "2076-3921": "antioxidants",
-            "2077-0383": "jcm",
-            "2079-7737": "biology",
-            "2223-7747": "plants",
-            "2072-6651": "toxins",
-            "2073-8994": "symmetry",
-            "2075-5309": "buildings",
-            "2079-9284": "cosmetics",
-            "2073-4433": "atmosphere",
-            "2079-6374": "biosensors",
-            "2072-6694": "cancers",
-            "2073-4344": "catalysts",
-            "2079-9292": "electronics",
-            "2075-4450": "insects",
-            "2073-4352": "crystals",
-            "2079-6412": "coatings",
-            "2072-6643": "nutrients",
-        }
-        journal_code = mdpi_issn_to_journal.get(issn, issn)
-        # The correct DOI format is: 10.3390/{journal_code}{volume}{issue_padded}{article_padded}
-        # Issue is always 2 digits, article is always at least 4 digits
-        issue_padded = issue.zfill(2)
-        article_padded = article.zfill(4)
-        mdpi_doi = f"10.3390/{journal_code}{volume}{issue_padded}{article_padded}"
-        vprint(f"Extracted MDPI DOI from URL: {mdpi_doi}")
-        return mdpi_doi
-    else:
-        vprint(f"Could not extract MDPI DOI from URL: {url}")
-        return None
-
-def fetch_dois_from_url(url: str, doi_pattern: str) -> list:
-    """
-    Fetch a URL and extract DOIs from its content.
-    Returns a list with up to 3 valid DOIs found, or an empty list if none.
-    """
-    headers = {
-        'User-Agent': 'Mozilla/5.0 (Windows NT 10.0; Win64; x64) AppleWebKit/537.36 (KHTML, like Gecko) Chrome/124.0.0.0 Safari/537.36 Edg/124.0.2478.67',
-        'Accept': 'text/html,application/xhtml+xml,application/xml;q=0.9,image/avif,image/webp,image/apng,*/*;q=0.8,application/signed-exchange;v=b3;q=0.7',
-        'Accept-Language': 'en-US,en;q=0.9',
-        'Accept-Encoding': 'gzip, deflate, br',
-        'Connection': 'keep-alive',
-        'Upgrade-Insecure-Requests': '1',
-        'Sec-Fetch-Dest': 'document',
-        'Sec-Fetch-Mode': 'navigate',
-        'Sec-Fetch-Site': 'none',
-        'Sec-Fetch-User': '?1',
-        'Pragma': 'no-cache',
-        'Cache-Control': 'no-cache',
-        'DNT': '1',
-    }
-    try:
-        session = requests.Session()
-        session.headers.update(headers)
-        response = session.get(url, timeout=15, allow_redirects=True)
-        if 'unsupported_browser' in response.url or response.status_code == 403:
-            vprint(f"Access denied or unsupported browser page for {url}")
-            return []
-        if response.url != url:
-            vprint(f"URL redirected from {url} to {response.url}")
-            time.sleep(2)
-            vprint("Waited 2 seconds after redirect")
-        if response.status_code == 200:
-            page_dois = re.findall(doi_pattern, response.text)
-            if page_dois:
-                vprint(f"Found DOIs in {response.url}: {page_dois}")
-                # Return up to the first 3 valid DOIs found
-                return page_dois[:3]
-            else:
-                vprint(f"No DOIs found in {response.url}")
-        else:
-            vprint(f"Failed to fetch {url}: HTTP {response.status_code}")
-    except requests.exceptions.TooManyRedirects:
-        vprint(f"Too many redirects for {url}")
-    except requests.exceptions.RequestException as e:
-        vprint(f"Error fetching {url}: {e}")
-    return []
-
-def filter_paper_dois(dois: list) -> list:
-    """
-    Filter a list of DOIs, keeping only those that are scholarly papers.
-    """
-    filtered = []
-    for doi in dois:
-        if is_paper_doi(doi):
-            filtered.append(doi)
-        else:
-            vprint(f"Ignored non-paper DOI: {doi}")
-    return filtered
-
-def extract_dois_from_text(text: str) -> list:
-    """
-    Extract DOI numbers from text content.
-    Returns a list of unique, valid paper DOIs.
-    """
-    dois = []
-    
-    # Extract direct DOIs from text
-    doi_pattern = r'\b10\.\d{4,9}/[^\s"\'<>#{}()[\],;:?!&]+'
-    dois.extend(re.findall(doi_pattern, text))
-    
-    # Extract DOIs from URLs
-    url_pattern = r'https?://[^\s<>"{}|\\^`\[\]]+[^\s<>"{}|\\^`\[\].,;:!?]'
-    urls = re.findall(url_pattern, text)
-    
-    for url in urls:
-        # Skip URLs that already contain DOIs (already extracted above)
-        if re.search(doi_pattern, url):
-            continue
-            
-        # Handle ScienceDirect URLs with PIIs
-        if "sciencedirect.com" in url or "kidney-international.org" in url or "journal.chestnet.org" in url:
-            pii_match = re.search(r'/(?:pii|article)/([S][A-Z0-9()-]+)', url, re.IGNORECASE)
-            if pii_match:
-                pii = pii_match.group(1)
-                vprint(f"Detected ScienceDirect PII in URL: {pii}")
-                doi = resolve_pii_to_doi(pii)
-                if doi:
-                    dois.append(doi)
-                else:
-                    vprint(f"Could not resolve PII {pii} to DOI")
-            else:
-                vprint(f"No PII found in ScienceDirect URL: {url}")
-            continue
-        
-        # Handle MDPI URLs
-        if "mdpi.com" in url:
-            mdpi_doi = extract_mdpi_doi_from_url(url)
-            if mdpi_doi:
-                dois.append(mdpi_doi)
-            continue
-        
-        # For other URLs, try to fetch and extract DOIs from the page
-        vprint(f"Checking URL for DOI: {url}")
-        page_dois = fetch_dois_from_url(url, doi_pattern)
-        dois.extend(page_dois)
-    
-    # Remove duplicates while preserving order
-    unique_dois = list(dict.fromkeys(dois))
-    
-    # Filter to keep only valid paper DOIs
-    filtered_dois = filter_paper_dois(unique_dois)
-    
-    return filtered_dois
-
-def extract_dois_from_file(input_file: str):
-    """Extract DOI numbers from a text file and write them to a new file"""
-    try:
-        with open(input_file, 'r', encoding='utf-8') as f:
-            content = f.read()
-    except Exception as e:
-        print(f"Failed to read input file: {e}")
-        return
-
-    # Use the new extract_dois_from_text function
-    filtered_dois = extract_dois_from_text(content)
-
-    if not filtered_dois:
-        print(f"No valid paper DOIs found in {input_file}")
-        return
-
-    base_name = os.path.splitext(input_file)[0]
-    output_file = f"{base_name}.dois.txt"
-
-    try:
-        with open(output_file, 'w', encoding='utf-8') as f:
-            for doi in filtered_dois:
-                f.write(f"{doi}\n")
-        print(f"Extracted {len(filtered_dois)} paper DOIs from {input_file} to {output_file}")
-        vprint(f"DOIs found: {filtered_dois}")
-    except Exception as e:
-        print(f"Failed to write DOIs to output file: {e}")
-
-async def search_documents(query: str, limit: int = 1):
-    """
-    Search for documents using StcGeck, Nexus bot, and Crossref in order.
-    Build a StcGeck-style document with all fields empty, and iteratively fill fields
-    by searching each source in order. Return up to the requested limit of results.
-    Always tries all sources before returning results.
-    """
-    vprint(f"Searching for: {query} (limit={limit})")
-
-    # Helper: create empty stcgeck-style doc
-    def empty_doc():
-        return {
-            'id': None,
-            'title': None,
-            'authors': [],
-            'metadata': {},
-            'uris': [],
-            'issued_at': None,
-            'oa_status': None
-        }
-
-    # Helper: merge fields from src into dst (only fill empty fields)
-    def merge_doc(dst, src):
-        if not src:
-            return
-        if dst['id'] is None and src.get('id'):
-            dst['id'] = src.get('id')
-        if (not dst['title'] or dst['title'] == 'N/A') and src.get('title'):
-            dst['title'] = src.get('title')
-        if not dst['authors'] and src.get('authors'):
-            dst['authors'] = src.get('authors')
-        if src.get('metadata'):
-            for k, v in src['metadata'].items():
-                if k not in dst['metadata'] or not dst['metadata'][k]:
-                    dst['metadata'][k] = v
-        if not dst['uris'] and src.get('uris'):
-            dst['uris'] = src.get('uris')
-        if not dst['issued_at'] and src.get('issued_at'):
-            dst['issued_at'] = src.get('issued_at')
-        if dst['oa_status'] is None and src.get('oa_status') is not None:
-            dst['oa_status'] = src.get('oa_status')
-
-    # Try each source, collect up to limit unique DOIs
-    collected = {}
-
-    # 1. StcGeck
-    try:
-        vprint("Trying StcGeck search...")
-        geck = StcGeck(
-            ipfs_http_base_url="http://127.0.0.1:8080",
-            timeout=300,
-        )
-        try:
-            await geck.start()
-            summa_client = geck.get_summa_client()
-            if query.lower().startswith("10."):
-                search_query = {"term": {"field": "uris", "value": f"doi:{query}"}}
-                vprint(f"StcGeck: Searching by DOI: {query}")
-            else:
-                search_query = {"match": {"value": f"{query}"}}
-                vprint(f"StcGeck: Searching by keyword: {query}")
-
-            search_response = await summa_client.search(
-                {
-                    "index_alias": "stc",
-                    "query": search_query,
-                    "collectors": [{"top_docs": {"limit": limit}}],
-                    "is_fieldnorms_scoring_enabled": False,
-                }
-            )
-            stc_results = search_response.collector_outputs[0].documents.scored_documents
-            for scored in stc_results:
-                doc = json.loads(scored.document)
-                # Use DOI as key if present, else fallback to id or title
-                doi = None
-                for uri in doc.get('uris', []):
-                    if uri.startswith('doi:'):
-                        doi = uri[4:]
-                        break
-                key = doi or doc.get('id') or doc.get('title')
-                if key and key not in collected:
-                    base = empty_doc()
-                    merge_doc(base, doc)
-                    collected[key] = base
-            vprint(f"StcGeck returned {len(stc_results)} results.")
-        finally:
-            await geck.stop()
-    except Exception as e:
-        vprint(f"StcGeck failed: {e}")
-
-    # 2. Nexus bot
-    try:
-        vprint("Trying Nexus bot search...")
-        nexus_results = await search_with_nexus_bot(query, limit)
-        for scored in nexus_results:
-            doc = json.loads(scored.document)
-            doi = None
-            for uri in doc.get('uris', []):
-                if uri.startswith('doi:'):
-                    doi = uri[4:]
-                    break
-            key = doi or doc.get('id') or doc.get('title')
-            if key in collected:
-                merge_doc(collected[key], doc)
-            elif key:
-                base = empty_doc()
-                merge_doc(base, doc)
-                collected[key] = base
-        vprint(f"Nexus bot returned {len(nexus_results)} results.")
-    except Exception as e:
-        vprint(f"Nexus bot failed: {e}")
-
-    # 3. Crossref
-    try:
-        vprint("Trying Crossref search...")
-        crossref_results = await search_with_crossref(query, limit)
-        for scored in crossref_results:
-            doc = json.loads(scored.document)
-            doi = None
-            for uri in doc.get('uris', []):
-                if uri.startswith('doi:'):
-                    doi = uri[4:]
-                    break
-            key = doi or doc.get('id') or doc.get('title')
-            if key in collected:
-                merge_doc(collected[key], doc)
-            elif key:
-                base = empty_doc()
-                merge_doc(base, doc)
-                collected[key] = base
-        vprint(f"Crossref returned {len(crossref_results)} results.")
-    except Exception as e:
-        vprint(f"Crossref failed: {e}")
-
-    if not collected:
-        vprint("No results found from any source.")
-        return []
-
-    # Wrap as ScoredDocument-like objects
-    return [type('ScoredDocument', (), {'document': json.dumps(doc)})() for doc in list(collected.values())[:limit]]
-
-async def search_with_nexus_bot(query: str, limit: int = 1):
-    """
-    Search for documents using the Nexus bot (functions imported from .nexus).
-    Returns a list of ScoredDocument-like objects with a .document JSON string.
-    Tries first without proxy, then with proxy if it fails.
-    """
-    try:
-        TG_API_ID, TG_API_HASH, PHONE, BOT_USERNAME = await nexus.load_credentials_from_file(nexus.CREDENTIALS_FILE)
-        proxies = [None, nexus.DEFAULT_PROXY_FILE]
-        for proxy in proxies:
-            try:
-                results = await nexus.send_message_to_bot(
-                    api_id=TG_API_ID,
-                    api_hash=TG_API_HASH,
-                    phone_number=PHONE,
-                    bot_username=BOT_USERNAME,
-                    message=query,
-                    session_file=nexus.SESSION_FILE,
-                    proxy=proxy,
-                    limit=limit
-                )
-                # If results is a list of dicts, convert each to stc format
-                docs = []
-                if isinstance(results, list):
-                    for item in results:
-                        docs.extend(convert_nexus_to_stc_format(item))
-                elif isinstance(results, dict):
-                    docs = convert_nexus_to_stc_format(results)
-                else:
-                    docs = []
-                # Wrap as ScoredDocument-like objects
-                return [type('ScoredDocument', (), {'document': json.dumps(doc)})() for doc in docs]
-            except Exception as e:
-                vprint(f"Nexus bot search failed with proxy={proxy}: {e}")
-                # Try next proxy if available
-                continue
-        return []
-    except Exception as e:
-        vprint(f"Nexus bot search failed: {e}")
-        return []
-
-def convert_nexus_to_stc_format(nexus_item):
-    """
-    Convert a Nexus bot result (raw dict) to a list of StcGeck compatible documents.
-    Handles both search (multiple results) and DOI (single result) formats.
-    Returns a list of dicts (one per result).
-    """
-    # If this is a raw result, extract the 'bot_reply'->'text'
-    if "bot_reply" in nexus_item and "text" in nexus_item["bot_reply"]:
-        text = nexus_item["bot_reply"]["text"]
-    elif "text" in nexus_item:
-        text = nexus_item["text"]
-    else:
-        return []
-
-    # If this is a DOI query, the text starts with a marker emoji and contains "**DOI:**" or "**DOI:** [doi](...)"
-    if "**DOI:**" in text:
-        # Try to extract fields
-        title = None
-        authors = []
-        journal = None
-        volume = None
-        issue = None
-        first_page = None
-        last_page = None
-        doi = None
-        year = None
-        issued_at = None
-        nexus_id = None
-
-        # Title: after marker emoji + "**", before "**"
-        title_match = re.search(r"(?:\[\d+\]\s*)?([🔬🔖📚])\s*\*\*(.*?)\*\*", text)
-        if title_match:
-            title = title_match.group(2).strip()
-        # Authors: after title, before "in __" or "\n"
-        authors_match = re.search(r"\*\*.*\*\*\s*\n([^\n_]+)", text)
-        if authors_match:
-            authors_str = authors_match.group(1).strip()
-            # Remove "et al"
-            authors_str = authors_str.replace("et al", "")
-            # Remove "in ..." if present
-            authors_str = re.sub(r"\s+in\s+.*", "", authors_str)
-            # Split by ";" or "," or " and "
-            for a in re.split(r";|,| and ", authors_str):
-                name = a.strip()
-                if name:
-                    names = name.split()
-                    if len(names) > 1:
-                        authors.append({'given': ' '.join(names[:-1]), 'family': names[-1]})
-                    else:
-                        authors.append({'given': '', 'family': name})
-        # Journal: in __...__
-        journal_match = re.search(r"in __([^_]+)__", text)
-        if journal_match:
-            journal = journal_match.group(1).strip()
-        # DOI: after "**DOI:** [" or "**DOI:** "
-        doi_match = re.search(r"\*\*DOI:\*\*\s*(?:\[)?([^\s\]\n]+)", text)
-        if doi_match:
-            doi = doi_match.group(1).strip()
-        # Year: look for (YYYY-MM) or (YYYY) after title, or at end after "|"
-        year_match = re.search(r"\((\d{4})(?:-\d{2})?\)", text)
-        if not year_match:
-            year_match = re.search(r"\|\s*(\d{4})(?:-\d{2})?\s*$", text)
-        if not year_match:
-            year_match = re.search(r"\b(19|20)\d{2}\b", text)
-        if year_match:
-            year = year_match.group(1)
-            try:
-                issued_at = int(datetime(int(year), 1, 1).timestamp())
-            except Exception:
-                issued_at = None
-        # Compose metadata
-        metadata = {}
-        if journal:
-            metadata['container_title'] = journal
-        # Publisher: after "**Publisher:** [name]"
-        publisher_match = re.search(r"\*\*Publisher:\*\*\s*\[([^\]]+)\]", text)
-        if publisher_match:
-            metadata['publisher'] = publisher_match.group(1).strip()
-        # Extract Nexus ID from LibSTC.cc link: after nid: and before )
-        nexus_id_match = re.search(r"LibSTC\.cc\]\([^)]+nid:([a-z0-9]+)\)", text, re.IGNORECASE)
-        if nexus_id_match:
-            nexus_id = nexus_id_match.group(1)
-        # Compose doc
-        doc = {
-            'id': nexus_id,
-            'title': title or "N/A",
-            'authors': authors,
-            'metadata': metadata,
-            'uris': [f"doi:{doi}"] if doi else [],
-            'issued_at': issued_at,
-            'oa_status': None
-        }
-        return [doc]
-
-    # Otherwise, treat as search results (multiple entries)
-    # Split into entries by the marker emojis, possibly preceded by [number]
-    marker_pattern = r"(?:\[\d+\]\s*)?[🔬🔖📚]"
-    # Find all marker positions
-    marker_matches = list(re.finditer(marker_pattern, text))
-    docs = []
-    if not marker_matches:
-        return docs
-    for idx, match in enumerate(marker_matches):
-        start = match.start()
-        end = marker_matches[idx + 1].start() if idx + 1 < len(marker_matches) else len(text)
-        entry = text[start:end].strip()
-        if not entry:
-            continue
-        # Title: after "**<P>" or "**", before "**"
-        title_match = re.search(r"\*\*(?:<P>)?\s*(.*?)\*\*", entry)
-        title = title_match.group(1).strip() if title_match else "N/A"
-
-        # Authors: after title, before "__" or "\n"
-        authors = []
-        authors_match = re.search(r"\*\*.*\*\*\s*\n([^\n_]+)", entry)
-        if authors_match:
-            # Try to split by "et al", "and", or comma
-            authors_str = authors_match.group(1).strip()
-            # Remove "in ..." if present
-            authors_str = re.sub(r"\s+in\s+.*", "", authors_str)
-            # Remove "et al"
-            authors_str = authors_str.replace("et al", "")
-            # Split by "and" or ","
-            for a in re.split(r",| and ", authors_str):
-                name = a.strip()
-                if name:
-                    names = name.split()
-                    if len(names) > 1:
-                        authors.append({'given': ' '.join(names[:-1]), 'family': names[-1]})
-                    else:
-                        authors.append({'given': '', 'family': name})
-
-        # Journal/metadata: look for "in __...__"
-        journal = None
-        journal_match = re.search(r"in __([^_]+)__", entry)
-        if journal_match:
-            journal = journal_match.group(1).strip()
-
-        # Volume/issue/pages: look for "__vol. X__ __(Y)__ pp. Z"
-        volume = None
-        issue = None
-        first_page = None
-        last_page = None
-        volume_match = re.search(r"__vol\. ([^_]+)__", entry)
-        if volume_match:
-            volume = volume_match.group(1).strip()
-        issue_match = re.search(r"__\(([^)]+)\)__", entry)
-        if issue_match:
-            issue = issue_match.group(1).strip()
-        pages_match = re.search(r"pp\. ([\d\-]+)", entry)
-        if pages_match:
-            pages = pages_match.group(1).strip()
-            if '-' in pages:
-                first_page, last_page = pages.split('-', 1)
-            else:
-                first_page = pages
-
-        # DOI: look for "doi.org" link
-        doi = None
-        doi_match = re.search(r"https?://doi\.org/([^\s|)]+)", entry)
-        if doi_match:
-            doi = doi_match.group(1).strip()
-
-        # Year: look for 4-digit year at end or after "|"
-        year = None
-        year_match = re.search(r"\|\s*(\d{4})(?:-\d{2})?\s*$", entry)
-        if not year_match:
-            year_match = re.search(r"\b(19|20)\d{2}\b", entry)
-        if year_match:
-            year = year_match.group(1)
-
-        # Compose metadata
-        metadata = {}
-        if journal:
-            metadata['container_title'] = journal
-        if volume:
-            metadata['volume'] = volume
-        if issue:
-            metadata['issue'] = issue
-        if first_page:
-            metadata['first_page'] = first_page
-        if last_page:
-            metadata['last_page'] = last_page
-
-        # issued_at: try to build from year
-        issued_at = None
-        try:
-            if year:
-                issued_at = int(datetime(int(year), 1, 1).timestamp())
-        except Exception:
-            pass
-
-        # OA status: not available from Nexus, set None
-        doc = {
-            'id': None,
-            'title': title,
-            'authors': authors,
-            'metadata': metadata,
-            'uris': [f"doi:{doi}"] if doi else [],
-            'issued_at': issued_at,
-            'oa_status': None
-        }
-        docs.append(doc)
-    return docs
-
-async def search_with_crossref(query: str, limit: int = 1):
-    try:
-        works = Works()
-        
-        if query.lower().startswith("10."):
-            # Search by DOI
-            vprint(f"Searching Crossref by DOI: {query}")
-            result = works.doi(query)
-            if result:
-                # Convert Crossref result to compatible format
-                crossref_doc = convert_crossref_to_stc_format(result)
-                # Check OA status using Unpaywall
-                doi = result.get('DOI')
-                if doi:
-                    crossref_doc['oa_status'] = await is_open_access_unpaywall(doi)
-                return [type('ScoredDocument', (), {'document': json.dumps(crossref_doc)})()]
-            else:
-                return []
-        else:
-            # Search by keyword
-            vprint(f"Searching Crossref by keyword: {query}")
-            results = works.query(query).select(['DOI', 'title', 'author', 'published-print', 
-                                                'container-title', 'volume', 'issue', 'page', 
-                                                'publisher', 'ISSN']).sort('relevance').order('desc')
-            
-            crossref_results = []
-            count = 0
-            for item in results:
-                if count >= limit:
-                    break
-                crossref_doc = convert_crossref_to_stc_format(item)
-                # Check OA status using Unpaywall
-                doi = item.get('DOI')
-                if doi:
-                    crossref_doc['oa_status'] = await is_open_access_unpaywall(doi)
-                crossref_results.append(type('ScoredDocument', (), {'document': json.dumps(crossref_doc)})())
-                count += 1
-            
-            vprint(f"Found {len(crossref_results)} results from Crossref for query: {query}")
-            return crossref_results
-    except ImportError:
-        print("crossref-commons package not installed. Please install with: pip install crossref-commons")
-        return []
-    except Exception as e:
-        vprint(f"Crossref search failed: {e}")
-        return []
-
-def convert_crossref_to_stc_format(crossref_item):
-    """Convert Crossref API result to StcGeck compatible format"""
-    doc = {
-        'id': None,  # Crossref doesn't provide StcGeck ID
-        'title': crossref_item.get('title', ['N/A'])[0] if crossref_item.get('title') else 'N/A',
-        'authors': [],
-        'metadata': {},
-        'uris': [],
-        'issued_at': None
-    }
-
-    # Convert authors
-    if 'author' in crossref_item:
-        for author in crossref_item['author']:
-            doc['authors'].append({
-                'given': author.get('given', ''),
-                'family': author.get('family', '')
-            })
-
-    # Add DOI URI
-    doi = crossref_item.get('DOI')
-    if doi:
-        doc['uris'].append(f"doi:{doi}")
-
-    # Convert metadata
-    metadata = doc['metadata']
-    if 'container-title' in crossref_item and crossref_item['container-title']:
-        metadata['container_title'] = crossref_item['container-title'][0]
-    if 'volume' in crossref_item:
-        metadata['volume'] = crossref_item['volume']
-    if 'issue' in crossref_item:
-        metadata['issue'] = crossref_item['issue']
-    if 'page' in crossref_item:
-        pages = crossref_item['page'].split('-')
-        if len(pages) >= 1:
-            metadata['first_page'] = pages[0]
-        if len(pages) >= 2:
-            metadata['last_page'] = pages[1]
-    if 'publisher' in crossref_item:
-        metadata['publisher'] = crossref_item['publisher']
-    if 'ISSN' in crossref_item:
-        metadata['issns'] = crossref_item['ISSN']
-
-    # Convert issued date
-    if 'published-print' in crossref_item or 'published-online' in crossref_item:
-        date_parts = (crossref_item.get('published-print') or crossref_item.get('published-online'))['date-parts'][0]
-        if date_parts:
-            try:
-                year = date_parts[0] if len(date_parts) > 0 else 1970
-                month = date_parts[1] if len(date_parts) > 1 else 1
-                day = date_parts[2] if len(date_parts) > 2 else 1
-                doc['issued_at'] = int(datetime(year, month, day).timestamp())
-            except Exception:
-                pass
-
-    # OA status is set in the search function, do not check here
-    doc['oa_status'] = crossref_item.get('oa_status', None)
-
-    return doc
-
-def format_reference(document):
-    title = document.get('title', 'N/A')
-    authors = document.get('authors', [])
-    if authors:
-        formatted_authors = ', '.join(
-            f"{a.get('given', '')} {a.get('family', '')}".strip() for a in authors
-        )
-    else:
-        formatted_authors = 'N/A'
-    metadata = document.get('metadata', {})
-    journal = metadata.get('container_title', 'N/A')
-    volume = metadata.get('volume', None)
-    issue = metadata.get('issue', None)
-    first_page = metadata.get('first_page', None)
-    last_page = metadata.get('last_page', None)
-    issued_at = document.get('issued_at', None)
-    if issued_at:
-        try:
-            year = datetime.utcfromtimestamp(int(issued_at)).year
-        except Exception:
-            year = 'N/A'
-    else:
-        year = 'N/A'
-    publisher = metadata.get('publisher', 'N/A')
-    issns = metadata.get('issns', [])
-    issn_str = ', '.join(issns) if issns else 'N/A'
-    doi_uri = next((uri for uri in document.get("uris", []) if uri.startswith("doi:")), None)
-    doi = doi_uri.split("doi:")[1] if doi_uri else 'N/A'
-    oa_status = document.get('oa_status', None)
-    if oa_status is True:
-        oa_str = "Open Access"
-    elif oa_status is False:
-        oa_str = "Closed Access"
-    else:
-        oa_str = "OA status unknown"
-    ref = f"{formatted_authors} ({year}). {title}. {journal}"
-    if volume:
-        ref += f", {volume}"
-    if issue:
-        ref += f"({issue})"
-    if first_page and last_page:
-        ref += f", {first_page}-{last_page}"
-    elif first_page:
-        ref += f", {first_page}"
-    if publisher and publisher != 'N/A':
-        ref += f". {publisher}"
-    if issn_str and issn_str != 'N/A':
-        ref += f". ISSN: {issn_str}"
-    if doi and doi != 'N/A':
-        ref += f". https://doi.org/{doi}"
-    ref += f". [{oa_str}]"
-    return ref
-
-async def search_and_print(query: str, limit: int):
-    vprint(f"Starting search_and_print for query: {query}, limit: {limit}")
-    results = await search_documents(query, limit)
-    if not results:
-        print("No results found.")
-        return
-
-    for idx, scored_document in enumerate(results, 1):
-        document = json.loads(scored_document.document)
-        print(f"Result #{idx}")
-        print(format_reference(document))
-        if VERBOSE:
-            print("Full document JSON:")
-            print(json.dumps(document, indent=2))
-        print('-----')
-
-def is_elsevier_doi(doi: str) -> bool:
-    """
-    Check if a DOI is published by Elsevier.
-    Returns True if the DOI prefix matches known Elsevier prefixes
-    and resolving https://doi.org/<doi> leads to an Elsevier site.
-    """
-    elsevier_prefixes = [
-        "10.1016",  # Elsevier
-        "10.1017",  # Cambridge/Cell Press (sometimes)
-        "10.1018",  # Elsevier (rare)
-        "10.1019",  # Elsevier (rare)
-        "10.1010",  # Elsevier (rare)
-        "10.1015",  # Elsevier (rare)
-        "10.1012",  # Elsevier (rare)
-        "10.1013",  # Elsevier (rare)
-        "10.1014",  # Elsevier (rare)
-        "10.1011",  # Elsevier (rare)
-    ]
-    doi = doi.lower().strip()
-    if not any(doi.startswith(prefix) for prefix in elsevier_prefixes):
-        return False
-
-    # Try to resolve the DOI and check if it leads to an Elsevier domain
-    try:
-        url = f"https://doi.org/{doi}"
-        resp = requests.head(url, allow_redirects=True, timeout=10)
-        final_url = resp.url.lower()
-        elsevier_domains = [
-            "elsevier.com",
-            "sciencedirect.com",
-            "cell.com",
-            "thelancet.com",
-            "journals.elsevierhealth.com",
-        ]
-        if any(domain in final_url for domain in elsevier_domains):
-            return True
-    except Exception:
-        pass
-
-    return False
-
-async def download_elsevier_pdf_by_doi(
-    doi: str,
-    download_folder: str = ".",
-    api_key: str = ELSEVIER_API_KEY # Use the global API key by default
-):
-    """
-    Try to download a PDF from Elsevier Full-Text API using DOI.
-    Returns True if successful, else False.
-    """
-    if not doi:
-        return False
-        
-    safe_doi = doi.replace('/', '_')
-    
-    # First get metadata to check page count
-    metadata_url = f"https://api.elsevier.com/content/article/doi/{quote_plus(doi)}"
-    metadata_headers = {
-        "Accept": "application/json",
-        "User-Agent": "Mozilla/5.0",
-        "X-ELS-APIKey": api_key,
-    }
-    
-    expected_pages = None
-    try:
-        metadata_resp = requests.get(metadata_url, headers=metadata_headers, timeout=15)
-        if metadata_resp.status_code == 200:
-            metadata = metadata_resp.json()
-            # Extract page count from various possible fields
-            full_text = metadata.get("full-text-retrieval-response", {})
-            coredata = full_text.get("coredata", {})
-            
-            # Try different page count fields
-            page_count = (
-                coredata.get("pageRange") or 
-                coredata.get("page-count") or 
-                coredata.get("prism:pageRange")
-            )
-            
-            if page_count:
-                # Handle page ranges like "123-145" or just page counts
-                if isinstance(page_count, str) and '-' in page_count:
-                    try:
-                        start, end = page_count.split('-')
-                        expected_pages = int(end) - int(start) + 1
-                    except (ValueError, IndexError):
-                        pass
-                elif isinstance(page_count, (int, str)):
-                    try:
-                        expected_pages = int(page_count)
-                    except ValueError:
-                        pass
-                        
-            vprint(f"Expected page count from Elsevier metadata: {expected_pages}")
-    except Exception as e:
-        vprint(f"Error fetching Elsevier metadata for DOI {doi}: {e}")
-
-    # Now download the PDF
-    api_url = f"https://api.elsevier.com/content/article/doi/{quote_plus(doi)}?httpAccept=application/pdf"
-
-    # Check if DOI is open access
-    is_oa = await is_open_access_unpaywall(doi)
-    
-    headers = {
-        "Accept": "application/pdf",
-        "User-Agent": "Mozilla/5.0",
-        "X-ELS-APIKey": api_key,
-    }
-    try:
-        resp = requests.get(api_url, headers=headers, timeout=20, allow_redirects=True)
-        if resp.status_code == 200 and resp.headers.get("Content-Type", "").startswith("application/pdf"):
-            # Name file based on OA status
-            if is_oa:
-                filename = f"{safe_doi}_unpaywall_elsevier.pdf"
-            else:
-                filename = f"{safe_doi}_elsevier.pdf"
-                
-            filepath = os.path.join(download_folder, filename)
-            
-            # Write PDF content to a temporary file first for verification
-            temp_filepath = filepath + ".tmp"
-            with open(temp_filepath, "wb") as f:
-                f.write(resp.content)
-            
-            # Verify PDF page count if we have expected pages
-            if expected_pages:
-                try:
-                    with open(temp_filepath, "rb") as pdf_file:
-                        pdf_reader = PyPDF2.PdfReader(pdf_file)
-                        actual_pages = len(pdf_reader.pages)
-                        
-                    vprint(f"PDF verification - Expected: {expected_pages}, Actual: {actual_pages}")
-                    
-                    if actual_pages != expected_pages:
-                        print(f"Error: Downloaded PDF has {actual_pages} pages but expected {expected_pages} pages")
-                        print(f"This indicates an incomplete or invalid PDF download")
-                        os.remove(temp_filepath)  # Remove invalid PDF
-                        return False
-                    else:
-                        vprint(f"PDF page count verified: {actual_pages} pages")
-                        
-                except ImportError:
-                    vprint("PyPDF2 not installed, cannot verify page count. Install with: pip install PyPDF2")
-                    # Without verification, we'll assume the PDF is valid
-                except Exception as e:
-                    vprint(f"Error verifying PDF: {e}")
-                    print(f"Error: PDF verification failed, download considered invalid")
-                    os.remove(temp_filepath)  # Remove potentially invalid PDF
-                    return False
-            
-            # If we reach here, PDF is valid - move temp file to final location
-            os.rename(temp_filepath, filepath)
-            print(f"Downloaded PDF from Elsevier Full-Text API: {filepath}")
-            return True
-        elif resp.status_code == 403:
-            print("Access to Elsevier Full-Text API is forbidden. You may need an API key. See https://dev.elsevier.com/")
-        else:
-            vprint(f"Elsevier API did not return PDF for DOI {doi} (status {resp.status_code})")
-    except Exception as e:
-        vprint(f"Error downloading PDF from Elsevier API for DOI {doi}: {e}")
-    return False
-
-def is_wiley_doi(doi: str) -> bool:
-    """
-    Check if a DOI is published by Wiley.
-    Returns True if the DOI prefix matches known Wiley prefixes
-    and resolving https://doi.org/<doi> leads to a Wiley site.
-    """
-    wiley_prefixes = [
-        "10.1002",  # Wiley
-        "10.1111",  # Wiley
-        "10.1007",  # Springer, but some Wiley journals
-        "10.1046",  # Wiley (legacy)
-        "10.15252", # EMBO Press (Wiley)
-        "10.22541", # Authorea (Wiley)
-    ]
-    doi = doi.lower().strip()
-    if not any(doi.startswith(prefix) for prefix in wiley_prefixes):
-        return False
-
-    # Try to resolve the DOI and check if it leads to a Wiley domain
-    try:
-        url = f"https://doi.org/{doi}"
-        resp = requests.head(url, allow_redirects=True, timeout=10)
-        final_url = resp.url.lower()
-        wiley_domains = [
-            "wiley.com",
-            "onlinelibrary.wiley.com",
-            "emboj.embopress.org",
-            "authorea.com"
-        ]
-        if any(domain in final_url for domain in wiley_domains):
-            return True
-    except Exception:
-        pass
-
-    return False
-
-async def download_wiley_pdf_by_doi(
-    doi: str,
-    download_folder: str = ".",
-    tdm_token: str = WILEY_TDM_TOKEN  # Use the global token by default
-) -> bool:
-    """
-    Attempt to download a PDF from Wiley using the DOI and Wiley-TDM-Client-Token.
-    Returns True if successful, else False.
-    """
-    if not tdm_token:
-        print("Error: Wiley-TDM-Client-Token is required to download from Wiley TDM API.")
-        return False
-
-    safe_doi = doi.replace('/', '_')
-    filename = f"{safe_doi}_wiley.pdf"
-    filepath = os.path.join(download_folder, filename)
-    headers_path = os.path.join(download_folder, f"{safe_doi}_wiley_headers.txt")
-
-    pdf_url = f"https://api.wiley.com/onlinelibrary/tdm/v1/articles/{quote_plus(doi)}"
-
-    headers = {
-        "User-Agent": "Mozilla/5.0",
-        "Accept": "application/pdf,application/octet-stream;q=0.9,*/*;q=0.8",
-        "Referer": f"https://doi.org/{doi}",
-        "Wiley-TDM-Client-Token": tdm_token,
-    }
-
-    try:
-        async with aiohttp.TCPConnector() as conn:
-            async with aiohttp.ClientSession(connector=conn) as session:
-                async with session.get(pdf_url, headers=headers, timeout=30, allow_redirects=True) as resp:
-                    # Save headers for debugging
-                    with open(headers_path, "w", encoding="utf-8") as hfile:
-                        for k, v in resp.headers.items():
-                            hfile.write(f"{k}: {v}\n")
-                    if resp.status == 200 and resp.content_type == "application/pdf":
-                        with open(filepath, "wb") as f:
-                            f.write(await resp.read())
-                        print(f"Downloaded PDF from Wiley: {filepath}")
-                        return True
-                    elif resp.status == 200:
-                        # Sometimes content-type is not set correctly, try anyway
-                        with open(filepath, "wb") as f:
-                            f.write(await resp.read())
-                        print(f"Downloaded (possibly non-PDF) file from Wiley: {filepath}")
-                        return True
-                    else:
-                        vprint(f"Wiley PDF not found at {pdf_url} (HTTP {resp.status})")
-    except Exception as e:
-        vprint(f"Error downloading Wiley PDF for DOI {doi} from {pdf_url}: {e}")
-
-    print(f"PDF file is not available from Wiley for DOI: {doi}.")
-    return False
-
-def is_pmc_doi(doi: str) -> bool:
-    """
-    Check if a DOI is associated with PubMed Central (PMC).
-    Returns True if the DOI can be found in PMC via NCBI E-utilities.
-    """
-    try:
-        esearch_url = (
-            "https://eutils.ncbi.nlm.nih.gov/entrez/eutils/esearch.fcgi"
-            f"?db=pmc&term={quote_plus(doi)}[DOI]&retmode=json"
-        )
-        resp = requests.get(esearch_url, timeout=10)
-        resp.raise_for_status()
-        data = resp.json()
-        idlist = data.get("esearchresult", {}).get("idlist", [])
-        return bool(idlist)
-    except Exception:
-        return False
-
-async def download_from_pmc(doi: str, download_folder: str = ".") -> bool:
-    """
-    Download a PDF from PubMed Central (PMC) using the DOI.
-    Returns True if successful, else False.
-    """
-    safe_doi = doi.replace('/', '_')
-    filename = f"{safe_doi}_pmc.pdf"
-    filepath = os.path.join(download_folder, filename)
-
-    # Step 1: Use NCBI E-utilities to get the PMC ID from the DOI
-    try:
-        # ESearch to get pmcid
-        esearch_url = (
-            "https://eutils.ncbi.nlm.nih.gov/entrez/eutils/esearch.fcgi"
-            f"?db=pmc&term={quote_plus(doi)}[DOI]&retmode=json"
-        )
-        resp = requests.get(esearch_url, timeout=10)
-        resp.raise_for_status()
-        data = resp.json()
-        idlist = data.get("esearchresult", {}).get("idlist", [])
-        if not idlist:
-            vprint(f"No PMC ID found for DOI: {doi}")
-            return False
-        pmcid = idlist[0]
-        vprint(f"Found PMC ID {pmcid} for DOI: {doi}")
-    except Exception as e:
-        vprint(f"Error retrieving PMC ID for DOI {doi}: {e}")
-        return False
-
-    # Step 2: Try to find direct PDF link for the PMC ID
-    try:
-        # Use browser-like headers to avoid 403 errors
-        browser_headers = {
-            "User-Agent": "Mozilla/5.0 (Windows NT 10.0; Win64; x64) AppleWebKit/537.36 (KHTML, like Gecko) Chrome/124.0.0.0 Safari/537.36",
-            "Accept": "text/html,application/xhtml+xml,application/xml;q=0.9,image/avif,image/webp,image/apng,*/*;q=0.8,application/signed-exchange;v=b3;q=0.7",
-            "Accept-Language": "en-US,en;q=0.9",
-            "Accept-Encoding": "gzip, deflate, br",
-            "Referer": "https://www.ncbi.nlm.nih.gov/",
-            "DNT": "1",
-            "Connection": "keep-alive",
-            "Upgrade-Insecure-Requests": "1",
-        }
-        
-        # Access the PMC article page
-        pmc_url = f"https://pmc.ncbi.nlm.nih.gov/articles/PMC{pmcid}/"
-        vprint(f"Accessing PMC article page: {pmc_url}")
-        resp = requests.get(pmc_url, headers=browser_headers, timeout=15)
-        resp.raise_for_status()
-        
-        # Look for PDF links using various patterns
-        html = resp.text
-        
-        # Pattern to find PDF links in the HTML
-        pdf_patterns = [
-            rf'href="(/pmc/articles/PMC{pmcid}/pdf/[^"]+\.pdf)"',
-            rf'href="(https://www\.ncbi\.nlm\.nih\.gov/pmc/articles/PMC{pmcid}/pdf/[^"]+\.pdf)"',
-            rf'href="(https://pmc\.ncbi\.nlm\.nih\.gov/articles/PMC{pmcid}/pdf/[^"]+\.pdf)"',
-            r'href="([^"]+\.pdf)"',  # Any PDF link
-            r'data-src="([^"]+\.pdf)"',  # Sometimes PDFs are in data-src attributes
-        ]
-        
-        pdf_url = None
-        for pattern in pdf_patterns:
-            matches = re.findall(pattern, html)
-            if matches:
-                pdf_url = matches[0]
-                break
-        
-        if pdf_url:
-            # Make relative URLs absolute
-            if pdf_url.startswith('/'):
-                pdf_url = f"https://pmc.ncbi.nlm.nih.gov/articles/PMC{pmcid}{pdf_url}"
-            else:
-                pdf_url = f"https://pmc.ncbi.nlm.nih.gov/articles/PMC{pmcid}/{pdf_url}"
-                
-            vprint(f"Found PDF URL: {pdf_url}")
-        else:
-            vprint(f"No PDF link found on PMC page for PMCID {pmcid}")
-
-        
-    except Exception as e:
-        vprint(f"Error downloading from PMC for PMCID {pmcid}: {e}")
-
-    print(f"PDF file is not available from PMC for DOI: {doi}.")
-    return False
-
-    
-async def download_from_unpaywall(
-    doi: str,
-    download_folder: str = ".",
-    email: str = "anhduc.hoang1990@googlemail.com"
-):
-    """
-    Download all possible open access PDFs for a DOI via Unpaywall.
-    Each PDF is saved as <safe_doi>_unpaywall_file1.pdf, <safe_doi>_unpaywall_file2.pdf, etc.
-    Returns True if at least one PDF was downloaded, else False.
-    Always uses custom headers to bypass HTTP 418.
-    If the DOI is from PMC, Elsevier or Wiley, try their API first.
-    """
-    # Try PMC first if DOI is PMC
-    if is_pmc_doi(doi):
-        print(f"DOI {doi} appears to be a PMC article. Attempting PMC download before Unpaywall...")
-        if await download_from_pmc(doi, download_folder):
-            return True
-
-    # Try Elsevier API first if DOI is Elsevier
-    if is_elsevier_doi(doi):
-        print(f"DOI {doi} appears to be an Elsevier article. Attempting Elsevier Full-Text API download before Unpaywall...")
-        if await download_elsevier_pdf_by_doi(doi=doi, download_folder=download_folder, api_key=ELSEVIER_API_KEY):
-            return True
-
-    # Try Wiley API first if DOI is Wiley
-    if is_wiley_doi(doi):
-        print(f"DOI {doi} appears to be a Wiley article. Attempting Wiley TDM API download before Unpaywall...")
-        if await download_wiley_pdf_by_doi(doi, download_folder, tdm_token=WILEY_TDM_TOKEN):
-            return True
-
-    try:
-        safe_doi = doi.replace('/', '_')
-        UnpywallCredentials(email)
-
-        # Get all OA links (should include all PDF URLs)
-        all_links = Unpywall.get_all_links(doi=doi)
-        if not all_links:
-            vprint(f"No open access links found on Unpaywall for DOI: {doi}")
-            return False
-
-        # Filter for PDF links (endswith .pdf or content-type check)
-        pdf_links = [url for url in all_links if url.lower().endswith('.pdf')]
-
-        downloaded = 0
-        headers = {
-            "User-Agent": "Mozilla/5.0 (Windows NT 10.0; Win64; x64) AppleWebKit/537.36 (KHTML, like Gecko) Chrome/124.0.0.0 Safari/537.36",
-            "Accept": "application/pdf,application/octet-stream;q=0.9,*/*;q=0.8",
-            "Referer": f"https://doi.org/{doi}",
-            "DNT": "1",
-            "Connection": "keep-alive",
-        }
-
-        # Try direct PDF links first
-        for idx, pdf_url in enumerate(pdf_links, 1):
-            filename = f"{safe_doi}_unpaywall_{idx}.pdf"
-            filepath = os.path.join(download_folder, filename)
-            vprint(f"Attempting to download Unpaywall PDF #{idx}: {pdf_url} -> {filepath}")
-            try:
-                async with aiohttp.TCPConnector() as conn:
-                    async with aiohttp.ClientSession(connector=conn) as session:
-                        async with session.get(pdf_url, headers=headers, timeout=60) as resp:
-                            vprint(f"Unpaywall PDF HTTP status: {resp.status}")
-                            if resp.status == 200 and resp.content_type == "application/pdf":
-                                with open(filepath, "wb") as f:
-                                    f.write(await resp.read())
-                                print(f"Downloaded PDF from Unpaywall: {filepath}")
-                                downloaded += 1
-                                continue
-                            elif resp.status == 200:
-                                # Sometimes content-type is not set correctly, try anyway
-                                with open(filepath, "wb") as f:
-                                    f.write(await resp.read())
-                                print(f"Downloaded (possibly non-PDF) file from Unpaywall: {filepath}")
-                                downloaded += 1
-                                continue
-                            else:
-                                print(f"Failed to download PDF from Unpaywall for DOI: {doi} (HTTP {resp.status})")
-            except Exception as e:
-                print(f"Error downloading PDF from Unpaywall for DOI {doi} at {pdf_url}: {e}")
-
-        if downloaded > 0:
-            return True
-
-        # If no direct PDF, try to follow each OA link and look for PDF
-        for idx, url in enumerate(all_links, 1):
-            if url in pdf_links:
-                continue  # Already tried direct PDF links
-            vprint(f"Trying to follow OA link to find PDF: {url}")
-            try:
-                async with aiohttp.TCPConnector() as conn:
-                    async with aiohttp.ClientSession(connector=conn) as session:
-                        # Use a more realistic browser header to avoid 403 errors
-                        oa_headers = {
-                            "User-Agent": (
-                                "Mozilla/5.0 (Windows NT 10.0; Win64; x64) "
-                                "AppleWebKit/537.36 (KHTML, like Gecko) "
-                                "Chrome/124.0.0.0 Safari/537.36 Edg/124.0.2478.67"
-                            ),
-                            "Accept": (
-                                "text/html,application/xhtml+xml,application/xml;"
-                                "q=0.9,image/avif,image/webp,image/apng,*/*;q=0.8,"
-                                "application/signed-exchange;v=b3;q=0.7"
-                            ),
-                            "Accept-Language": "en-US,en;q=0.9",
-                            "Accept-Encoding": "gzip, deflate, br",
-                            "Connection": "keep-alive",
-                            "Upgrade-Insecure-Requests": "1",
-                            "Sec-Fetch-Dest": "document",
-                            "Sec-Fetch-Mode": "navigate",
-                            "Sec-Fetch-Site": "none",
-                            "Sec-Fetch-User": "?1",
-                            "Pragma": "no-cache",
-                            "Cache-Control": "no-cache",
-                            "DNT": "1",
-                            "Referer": f"https://doi.org/{doi}",
-                        }
-                        async with session.get(url, headers=oa_headers, timeout=60) as resp:
-                            if resp.status != 200:
-                                vprint(f"Failed to fetch OA link {url} (HTTP {resp.status})")
-                                continue
-                            html = await resp.text()
-                            # Try to find PDF links in the HTML
-                            found_pdf = False
-                            pdf_candidates = re.findall(r'href=["\']([^"\']+\.pdf[^"\']*)["\']', html, re.IGNORECASE)
-                            for pdf_candidate in pdf_candidates:
-                                # Make absolute URL if needed
-                                if pdf_candidate.startswith("//"):
-                                    pdf_candidate_url = "https:" + pdf_candidate
-                                elif pdf_candidate.startswith("/"):
-                                    pdf_candidate_url = urljoin(url, pdf_candidate)
-                                elif pdf_candidate.startswith("http"):
-                                    pdf_candidate_url = pdf_candidate
-                                else:
-                                    pdf_candidate_url = url.rstrip("/") + "/" + pdf_candidate
-                                vprint(f"Found candidate PDF link: {pdf_candidate_url}")
-                                try:
-                                    async with session.get(pdf_candidate_url, headers=oa_headers, timeout=60) as pdf_resp:
-                                        if pdf_resp.status == 200 and pdf_resp.content_type == "application/pdf":
-                                            filename = f"{safe_doi}_unpaywall_follow_{idx}.pdf"
-                                            filepath = os.path.join(download_folder, filename)
-                                            with open(filepath, "wb") as f:
-                                                f.write(await pdf_resp.read())
-                                            print(f"Downloaded PDF by following OA link: {filepath}")
-                                            downloaded += 1
-                                            found_pdf = True
-                                            break
-                                except Exception as e:
-                                    vprint(f"Error downloading candidate PDF {pdf_candidate_url}: {e}")
-                            if found_pdf:
-                                break
-            except Exception as e:
-                vprint(f"Error following OA link {url}: {e}")
-
-        if downloaded > 0:
-            return True
-
-        print(f"No direct PDF could be downloaded from Unpaywall for DOI: {doi}")
-        print("The following open access links are available from Unpaywall:")
-        for url in all_links:
-            print(f"  {url}")
-        print("Please try to download manually from one of these links.")
-        return False
-
-    except ImportError:
-        print("unpywall package not installed. Please install with: pip install unpywall")
-        return False
-    except Exception as e:
-        print(f"Error querying Unpaywall for DOI {doi}: {e}")
-        return False
-
-async def download_from_nexus(id: str, doi: str, download_folder: str = "."):
-    safe_doi = doi.replace('/', '_')
-    filename = f"{safe_doi}_nexus.pdf"
-    filepath = f"{download_folder}/{filename}"
-    
-    # Try both URL formats
-    file_urls = [
-        f"https://libstc-cc.ipns.dweb.link/repo/{id}.pdf",
-        f"https://libstc-cc.ipns.dweb.link/dois/{quote_plus(quote_plus(doi.lower())).lower()}.pdf"
-    ]
-    
-    for file_url in file_urls:
-        vprint(f"Attempting to download from Nexus: {file_url} -> {filepath}")
-        try:
-            async with aiohttp.TCPConnector() as conn:
-                async with aiohttp.ClientSession(connector=conn) as session:
-                    async with session.get(file_url) as resp:
-                        vprint(f"Nexus HTTP status: {resp.status}")
-                        if resp.status == 200:
-                            with open(filepath, "wb") as f:
-                                f.write(await resp.read())
-                            print(f"Downloaded PDF location: {filepath}")
-                            return True
-        except Exception as e:
-            vprint(f"Exception occurred while downloading file for DOI {doi} from Nexus URL {file_url}: {e}")
-    
-    return False
-
-async def download_from_nexus_bot(doi: str, download_folder: str = "."):
-    """
-    Download a PDF by DOI using the Nexus bot (via .nexus module).
-    Returns True if successful, else False.
-    Tries first without proxy, then with proxy if it fails.
-    """
-    safe_doi = doi.replace('/', '_')
-    filename = f"{safe_doi}_nexusbot.pdf"
-    filepath = os.path.join(download_folder, filename)
-    try:
-        TG_API_ID, TG_API_HASH, PHONE, BOT_USERNAME = await nexus.load_credentials_from_file(nexus.CREDENTIALS_FILE)
-        # Try without proxy first
-        for proxy in [None, nexus.DEFAULT_PROXY_FILE]:
-            try:
-                pdf_bytes = await nexus.check_doi_availability_on_nexus(
-                    api_id=TG_API_ID,
-                    api_hash=TG_API_HASH,
-                    phone_number=PHONE,
-                    bot_username=BOT_USERNAME,
-                    doi=doi,
-                    session_file=nexus.SESSION_FILE,
-                    proxy=proxy,
-                    download=True
-                )
-                download_result = pdf_bytes.get('download_result', {})
-                if download_result.get("success"):
-                    nexus_bot_download_file = download_result.get('file_path')
-                    if nexus_bot_download_file and os.path.exists(nexus_bot_download_file):
-                        shutil.move(nexus_bot_download_file, filepath)
-                        print(f"Downloaded PDF from Nexus bot: {filepath}")
-                        return True
-                    else:
-                        print(f"Downloaded file not found at {nexus_bot_download_file}.")
-                        return False
-                else:
-                    # Only print this message on the last attempt
-                    if proxy == nexus.DEFAULT_PROXY_FILE:
-                        print(f"PDF file is not available from Nexus bot for DOI: {doi}.")
-            except Exception as e:
-                if proxy == nexus.DEFAULT_PROXY_FILE:
-                    print(f"Error downloading PDF from Nexus bot for DOI {doi}: {e}")
-                # Try next proxy (with proxy) if this was the first attempt
-                continue
-    except Exception as e:
-        print(f"Error downloading PDF from Nexus bot for DOI {doi}: {e}")
-    return False
-
-async def download_from_scihub(doi: str, download_folder: str = "."):
-    safe_doi = doi.replace('/', '_')
-    filename = f"{safe_doi}_scihub.pdf"
-    filepath = f"{download_folder}/{filename}"
-    sci_hub_domains = [
-        "https://sci-hub.se",
-        "https://sci-hub.st",
-        "https://sci-hub.ru",
-        "https://sci-hub.red",
-        "https://sci-hub.box",
-        "https://sci-net.xyz",
-        "https://sci-net.ru"
-    ]
-    for domain in sci_hub_domains:
-        sci_hub_url = f"{domain}/{doi}"
-        vprint(f"Trying Sci-Hub domain: {sci_hub_url}")
-        try:
-            async with aiohttp.TCPConnector() as conn:
-                async with aiohttp.ClientSession(connector=conn) as session:
-                    async with session.get(sci_hub_url) as resp:
-                        vprint(f"Sci-Hub HTTP status: {resp.status}")
-                        html = await resp.text()
-                        m = re.search(r'src\s*=\s*["\'](.*?\.pdf.*?)["\']', html)
-                        if m:
-                            pdf_url = m.group(1)
-                            if pdf_url.startswith("//"):
-                                pdf_url = "https:" + pdf_url
-                            elif pdf_url.startswith("/"):
-                                pdf_url = domain + pdf_url
-                            vprint(f"Found PDF URL on Sci-Hub: {pdf_url}")
-                            async with session.get(pdf_url) as pdf_resp:
-                                vprint(f"Sci-Hub PDF HTTP status: {pdf_resp.status}")
-                                if pdf_resp.status == 200:
-                                    with open(filepath, "wb") as f:
-                                        f.write(await pdf_resp.read())
-                                    print(f"Downloaded PDF from Sci-Hub: {filepath}")
-                                    return True
-        except Exception as e:
-            print(f"Error accessing Sci-Hub at {domain}: {e}")
-    return False
-
-async def download_from_anna_archive(doi: str, download_folder: str = "."):
-    safe_doi = doi.replace('/', '_')
-    filename = f"{safe_doi}_anna.pdf"
-    filepath = f"{download_folder}/{filename}"
-    anna_domains = [
-        "https://annas-archive.li",
-        "https://annas-archive.se",
-        "https://annas-archive.org"
-    ]
-    for domain in anna_domains:
-        anna_url = f"{domain}/scidb/{doi}"
-        vprint(f"Trying Anna's Archive domain: {anna_url}")
-        try:
-            async with aiohttp.TCPConnector() as conn:
-                async with aiohttp.ClientSession(connector=conn) as session:
-                    async with session.get(anna_url) as resp:
-                        vprint(f"Anna's Archive HTTP status: {resp.status}")
-                        if resp.status != 200:
-                            vprint(f"Anna's Archive page not found for DOI: {doi} at {domain}")
-                            continue
-                        html = await resp.text()
-                        # Find md5sum from the "Record in Anna’s Archive" link
-                        md5_match = re.search(r'<a[^>]+href=["\']/md5/([a-fA-F0-9]{32})["\']', html)
-                        if not md5_match:
-                            vprint(f"No md5sum found on Anna's Archive for DOI: {doi} at {domain}")
-                            continue
-                        md5sum = md5_match.group(1)
-                        vprint(f"Found md5sum on Anna's Archive: {md5sum}")
-                        # Find all links ending with <md5sum>.pdf
-                        pdf_links = re.findall(r'<a[^>]+href=["\']([^"\']*' + re.escape(md5sum) + r'\.pdf[^"\']*)["\']', html)
-                        if not pdf_links:
-                            vprint(f"No PDF links found for md5sum {md5sum} on Anna's Archive for DOI: {doi} at {domain}")
-                            continue
-                        for pdf_url in pdf_links:
-                            # Make absolute URL if needed
-                            if pdf_url.startswith("/"):
-                                pdf_url_full = domain + pdf_url
-                            elif pdf_url.startswith("http"):
-                                pdf_url_full = pdf_url
-                            else:
-                                pdf_url_full = domain + "/" + pdf_url
-                            vprint(f"Trying PDF link from Anna's Archive: {pdf_url_full}")
-                            try:
-                                async with session.get(pdf_url_full) as pdf_resp:
-                                    vprint(f"Anna's Archive PDF HTTP status: {pdf_resp.status}")
-                                    if pdf_resp.status == 200:
-                                        with open(filepath, "wb") as f:
-                                            f.write(await pdf_resp.read())
-                                        print(f"Downloaded PDF from Anna's Archive: {filepath}")
-                                        return True
-                                    else:
-                                        print(f"PDF download failed from Anna's Archive for DOI: {doi} at {pdf_url_full}")
-                            except Exception as e:
-                                print(f"Error downloading PDF from Anna's Archive for DOI {doi} at {pdf_url_full}: {e}")
-                        print(f"All PDF links tried for md5sum {md5sum} but failed for DOI: {doi} at {domain}")
-        except Exception as e:
-            print(f"Error accessing Anna's Archive for DOI {doi} at {domain}: {e}")
-    return False
-
-async def download_by_doi(doi: str, download_folder: str = ".", db: str = "all", no_download: bool = False):
-    vprint(f"Starting download_by_doi for DOI: {doi}, folder: {download_folder}, db: {db}, no_download: {no_download}")
-    results = await search_documents(doi, 1)
-    
-    if results:
-        document = json.loads(results[0].document)
-        print("Search result for DOI:")
-        print(format_reference(document))
-        if VERBOSE:
-            print("Full document JSON:")
-            print(json.dumps(document, indent=2))
-        print('-----')
-        
-        id = document.get('id')
-    else:
-        print(f"No document found for DOI: {doi}")
-        id = None
-
-    if no_download:
-        print("--no-download specified, skipping download.")
-        return None
-
-    # Check if the DOI is open access via Unpaywall
-    is_oa = await is_open_access_unpaywall(doi)
-    oa_status_text = "Open Access" if is_oa else "Closed Access"
-    
-    if is_oa:
-        print(f"DOI {doi} is Open Access. Using Unpaywall for download...")
-        if await download_from_unpaywall(doi, download_folder):
-            print(f"\nDownload Summary:")
-            print(f"Successfully downloaded: 1 PDF")
-            print(f"  ✓ {doi} [{oa_status_text}]")
-            return True
-        print(f"\nDownload Summary:")
-        print(f"Failed to download: 1 PDF")
-        print(f"  ✗ {doi} [{oa_status_text}]")
-        print(f"No PDF could be downloaded with this script for DOI: {doi}.")
-        return False
-
-    if not id and db in ["all", "nexus"]:
-        print(f"No ID available for Nexus download for DOI: {doi}.")
-
-    tried = False
-
-    if db in ["all", "nexus"] and id:
-        tried = True
-        vprint(f"Trying Nexus download for id: {id}, doi: {doi}")
-        if await download_from_nexus(id, doi, download_folder):
-            print(f"\nDownload Summary:")
-            print(f"Successfully downloaded: 1 PDF")
-            print(f"  ✓ {doi} [{oa_status_text}]")
-            return True
-        print(f"PDF file is not available on the Nexus server for DOI: {doi}.")
-        # Try Nexus bot as fallback
-        print(f"Trying Nexus bot for DOI: {doi}...")
-        if await download_from_nexus_bot(doi, download_folder):
-            print(f"\nDownload Summary:")
-            print(f"Successfully downloaded: 1 PDF")
-            print(f"  ✓ {doi} [{oa_status_text}]")
-            return True
-        print(f"PDF file is not available from Nexus bot for DOI: {doi}.")
-
-    if db in ["all", "scihub"]:
-        tried = True
-        print(f"Trying Sci-Hub for DOI: {doi}...")
-        if await download_from_scihub(doi, download_folder):
-            print(f"\nDownload Summary:")
-            print(f"Successfully downloaded: 1 PDF")
-            print(f"  ✓ {doi} [{oa_status_text}]")
-            return True
-        print(f"PDF file is not available on Sci-Hub for DOI: {doi}.")
-
-    if db in ["all", "anna"]:
-        tried = True
-        print(f"Trying Anna's Archive for DOI: {doi}...")
-        if await download_from_anna_archive(doi, download_folder):
-            print(f"\nDownload Summary:")
-            print(f"Successfully downloaded: 1 PDF")
-            print(f"  ✓ {doi} [{oa_status_text}]")
-            return True
-        print(f"PDF file is not available on Anna's Archive for DOI: {doi}.")
-
-    if db in ["all", "unpaywall"]:
-        tried = True
-        print(f"Trying Unpaywall for DOI: {doi}...")
-        if await download_from_unpaywall(doi, download_folder):
-            print(f"\nDownload Summary:")
-            print(f"Successfully downloaded: 1 PDF")
-            print(f"  ✓ {doi} [{oa_status_text}]")
-            return True
-        print(f"PDF file is not available on Unpaywall for DOI: {doi}.")
-
-    # Special handling for Elsevier and Wiley DOIs
-    if is_elsevier_doi(doi):
-        print(f"DOI {doi} appears to be an Elsevier article. Attempting Elsevier Full-Text API download...")
-        if await download_elsevier_pdf_by_doi(doi=doi, download_folder=download_folder, api_key=ELSEVIER_API_KEY):
-            print(f"\nDownload Summary:")
-            print(f"Successfully downloaded: 1 PDF")
-            print(f"  ✓ {doi} [{oa_status_text}]")
-            return True
-        print(f"PDF file is not available from Elsevier Full-Text API for DOI: {doi}.")
-
-    if is_wiley_doi(doi):
-        print(f"DOI {doi} appears to be a Wiley article. Attempting Wiley TDM API download...")
-        if await download_wiley_pdf_by_doi(doi, download_folder, tdm_token=WILEY_TDM_TOKEN):
-            print(f"\nDownload Summary:")
-            print(f"Successfully downloaded: 1 PDF")
-            print(f"  ✓ {doi} [{oa_status_text}]")
-            return True
-        print(f"PDF file is not available from Wiley TDM API for DOI: {doi}.")
-
-    if not tried:
-        print(f"No valid database specified for DOI: {doi}.")
-    
-    # print(f"\nDownload Summary:")
-    # print(f"Failed to download: 1 PDF")
-    # print(f"  ✗ {doi} [{oa_status_text}]")
-    return False
-
-async def download_by_doi_list(doi_file: str, download_folder: str = ".", db: str = "all", no_download: bool = False):
-    vprint(f"Starting download_by_doi_list for file: {doi_file}, folder: {download_folder}, db: {db}, no_download: {no_download}")
-    
-    # Check if the file contains only DOIs (one per line)
-    try:
-        with open(doi_file, "r", encoding="utf-8") as f:
-            lines = [line.strip() for line in f if line.strip()]
-        
-        # Check if all lines are DOIs
-        doi_pattern = r'^10\.\d{4,}[^\s]*[a-zA-Z0-9]$'
-        all_dois = all(re.match(doi_pattern, line) for line in lines)
-        
-        if not all_dois:
-            vprint(f"File {doi_file} does not contain only DOIs. Extracting DOIs...")
-            extract_dois_from_file(doi_file)
-            # Use the generated .dois.txt file
-            base_name = os.path.splitext(doi_file)[0]
-            doi_file = f"{base_name}.dois.txt"
-            
-            # Check if the extracted DOI file exists
-            if not os.path.exists(doi_file):
-                print(f"Error: DOI numbers cannot be extracted from {base_name}.txt.")
-                return
-            
-            vprint(f"Using extracted DOI file: {doi_file}")
-            
-            # Read the new file
-            with open(doi_file, "r", encoding="utf-8") as f:
-                dois = [line.strip() for line in f if line.strip()]
-        else:
-            dois = lines
-            
-    except Exception as e:
-        print(f"Failed to read DOI file: {e}")
-        return
-
-    successful_downloads = []
-    failed_downloads = []
-    # Track open access status for each DOI
-    successful_downloads = []
-    failed_downloads = []
-    
-    for doi in dois:
-        print(f"Processing DOI: {doi}")
-        # Get open access status
-        oa_status = await is_open_access_unpaywall(doi)
-        oa_status_text = "Open Access" if oa_status else "Closed Access"
-        
-        result = await download_by_doi(doi, download_folder=download_folder, db=db, no_download=no_download)
-        
-        if result is True:
-            successful_downloads.append((doi, oa_status))
-        elif result is False:
-            failed_downloads.append((doi, oa_status))
-        # result is None when no_download is True or no document found
-    
-    if not no_download:
-        print(f"\nDownload Summary:")
-        print(f"Successfully downloaded: {len(successful_downloads)} PDFs")
-        if successful_downloads:
-            for doi, oa_status in successful_downloads:
-                oa_status_text = "Open Access" if oa_status else "Closed Access"
-                print(f"  ✓ {doi} [{oa_status_text}]")
-        
-        print(f"Failed to download: {len(failed_downloads)} PDFs")
-        if failed_downloads:
-            for doi, oa_status in failed_downloads:
-                oa_status_text = "Open Access" if oa_status else "Closed Access"
-                print(f"  ✗ {doi} [{oa_status_text}]")
-
-def print_default_paths():
-    """
-    Print all default paths and configuration file locations used by the script.
-    """
-    print("Default configuration and data paths:")
-    print(f"  GETPAPERS_CONFIG_FILE: {GETPAPERS_CONFIG_FILE}")
-    print(f"  Default download folder: .")
-    print(f"  Platform: {platform.system()}")
-    print(f"  Nexus credentials file: {getattr(nexus, 'CREDENTIALS_FILE', 'N/A')}")
-    print(f"  Nexus session file: {getattr(nexus, 'SESSION_FILE', 'N/A')}")
-    print(f"  Nexus default proxy file: {getattr(nexus, 'DEFAULT_PROXY_FILE', 'N/A')}")
-
-async def main():
-    # Get the parent package name from the module's __name__
-    parent_package = __name__.split('.')[0] if '.' in __name__ else None
-
-    if parent_package is None:
-        program_name = 'getpapers'
-    elif '_' in parent_package:
-        # If the parent package has an underscore, strip it
-        parent_package = parent_package[:parent_package.index('_')]
-        program_name = f"{parent_package} getpapers"
-
-    argparser = argparse.ArgumentParser(
-        description="Search for and download scientific papers by DOI or keyword. "
-                   "Supports downloading from multiple sources including Unpaywall, Sci-Hub, Anna's Archive.",
-        epilog=(
-            "Examples:\n"
-            "  %(prog)s --search \"machine learning\"\n"
-            "  %(prog)s --doi 10.1038/nature12373\n"
-            "  %(prog)s --doi-file papers.txt\n"
-            "  %(prog)s --doi 10.1016/j.cell.2019.05.031 --db unpaywall\n"
-            "  %(prog)s --search \"deep learning\" --limit 10\n"
-            "  %(prog)s --doi 10.1016/j.cell.2019.05.031 --no-download\n"
-            "  %(prog)s --doi 10.1016/j.cell.2019.05.031 --download-folder ./pdfs\n"
-            "  %(prog)s --doi-file mylist.txt --db scihub\n"
-            "  %(prog)s --search \"climate change\" --verbose\n"
-            "  %(prog)s --doi 10.1002/anie.201915678 --config myconfig.json\n"
-            "  %(prog)s --clear-config\n"
-            "  %(prog)s --print-default\n"
-        ),
-        formatter_class=argparse.RawDescriptionHelpFormatter,
-        prog=program_name
-    )
-    argparser.add_argument("--search", type=str, help="Search keyword or DOI")
-    argparser.add_argument("--limit", type=int, default=DEFAULT_LIMIT)
-    argparser.add_argument("--doi", type=str, help="Specify a DOI to download the paper")
-    argparser.add_argument("--doi-file", type=str, help="Path to a text file containing DOIs (one per line)")
-    argparser.add_argument("--download-folder", type=str, default=".", help="Folder to save downloaded PDFs")
-    argparser.add_argument(
-        "--db",
-        type=str,
-        choices=["all", "nexus", "scihub", "anna", "unpaywall"],
-        default="all",
-        help="Specify which database to use for downloading PDFs: all, nexus, scihub, anna, unpaywall (default: all)"
-    )
-    argparser.add_argument(
-        "--no-download",
-        action="store_true",
-        help="Only show metadata, do not download PDFs"
-    )
-    argparser.add_argument(
-        "--verbose",
-        action="store_true",
-        help="Print more details of how the script is running"
-    )
-    argparser.add_argument(
-        "--config",
-        type=str,
-        help="Path to custom JSON configuration file (format: {\"email\": \"your@email.com\", \"elsevier_api_key\": \"key\", \"wiley_tdm_token\": \"token\", \"ieee_api_key\": \"key\"})"
-    )
-    argparser.add_argument(
-        "--clear-config",
-        action="store_true",
-        help="Delete the default configuration directory and all its contents"
-    )
-    argparser.add_argument(
-        "--print-default",
-        action="store_true",
-        help="Print all default paths and configuration file locations used by the script"
-    )
-    args = argparser.parse_args()
-
-    # Handle --print-default before anything else
-    if args.print_default:
-        print_default_paths()
-        sys.exit(0)
-
-    # Handle --clear-config before anything else
-    if args.clear_config:
-        config_dir = os.path.dirname(GETPAPERS_CONFIG_FILE)
-        if os.path.exists(config_dir):
-            try:
-                shutil.rmtree(config_dir)
-                print(f"Deleted configuration directory: {config_dir}")
-            except Exception as e:
-                print(f"Failed to delete configuration directory {config_dir}: {e}")
-        else:
-            print(f"Configuration directory does not exist: {config_dir}")
-        sys.exit(0)
-
-    # Check that mutually exclusive options are not specified together
-    exclusive_options = [args.doi, args.doi_file, args.search]
-    if sum(bool(opt) for opt in exclusive_options) > 1:
-        print("Error: Only one of --doi, --doi-file, or --search can be specified at a time.")
-        sys.exit(1)
-
-    # Set global verbose flag
-    global VERBOSE
-    VERBOSE = args.verbose
-
-    # Override GETPAPERS_CONFIG_FILE if custom config is specified
-    if args.config:
-        GETPAPERS_CONFIG_FILE = os.path.abspath(args.config)
-
-    # Load credentials from config file
-    load_credentials()
-
-    if args.doi:
-        await download_by_doi(args.doi, download_folder=args.download_folder, db=args.db, no_download=args.no_download)
-    elif args.search:
-        await search_and_print(args.search, args.limit)
-    elif args.doi_file:
-        await download_by_doi_list(args.doi_file, download_folder=args.download_folder, db=args.db, no_download=args.no_download)
-    else:
-        print("Please specify --search <keyword|doi>, --doi <doi>, or --doi-file <file>.")
-
-if __name__ == "__main__":
-    # Use the recommended event loop policy for Windows
-    if platform.system() == "Windows":
-        asyncio.set_event_loop_policy(asyncio.WindowsSelectorEventLoopPolicy())
-    
-    asyncio.run(main())
+import argparse
+import asyncio
+import json
+from libstc_geck.advices import format_document
+from libstc_geck.client import StcGeck
+import aiohttp
+import sys
+import platform
+import re
+from datetime import datetime
+import functools
+from urllib.parse import quote_plus
+import os
+import requests
+import time
+import unpywall
+from unpywall import Unpywall
+import pandas as pd
+from unpywall.utils import UnpywallCredentials
+from urllib.parse import urljoin
+from crossref.restful import Works
+import PyPDF2
+import signal
+import threading
+import queue
+import shutil
+
+from . import nexus  # Import Nexus bot functions from .nexus module
+
+DEFAULT_LIMIT = 5
+
+VERBOSE = False  # Global verbose flag
+
+# Emails and API keys for various services
+EMAIL = ""
+ELSEVIER_API_KEY = ""
+WILEY_TDM_TOKEN = ""
+IEEE_API_KEY = ""
+    
+def vprint(*args, **kwargs):
+    if VERBOSE:
+        print(*args, **kwargs)
+
+# Global variable for default config file location
+GETPAPERS_CONFIG_FILE = os.path.join(os.path.expanduser("~"), ".config", "getscipapers", "getpapers", "config.json") if platform.system() != "Windows" else os.path.join(os.path.expanduser("~"), "AppData", "Local", "getscipapers", "getpapers", "config.json")
+
+def save_credentials(email: str = None, elsevier_api_key: str = None, 
+                    wiley_tdm_token: str = None, ieee_api_key: str = None, 
+                    config_file: str = None):
+    """
+    Save credentials and API keys to a JSON configuration file.
+    Only updates provided values, preserving existing ones.
+    If the config file's parent directory does not exist, create it.
+    """
+    if config_file is None:
+        config_file = GETPAPERS_CONFIG_FILE
+
+    # Ensure the parent directory exists
+    config_dir = os.path.dirname(config_file)
+    if not os.path.exists(config_dir):
+        try:
+            os.makedirs(config_dir, exist_ok=True)
+            vprint(f"Created config directory: {config_dir}")
+        except Exception as e:
+            vprint(f"Error creating config directory {config_dir}: {e}")
+            return False
+
+    # Load existing config or create new one
+    existing_config = {}
+    if os.path.exists(config_file):
+        try:
+            with open(config_file, 'r', encoding='utf-8') as f:
+                existing_config = json.load(f)
+        except Exception as e:
+            vprint(f"Warning: Could not read existing config file {config_file}: {e}")
+
+    # Update with new values if provided
+    if email is not None:
+        existing_config["email"] = email
+    if elsevier_api_key is not None:
+        existing_config["elsevier_api_key"] = elsevier_api_key
+    if wiley_tdm_token is not None:
+        existing_config["wiley_tdm_token"] = wiley_tdm_token
+    if ieee_api_key is not None:
+        existing_config["ieee_api_key"] = ieee_api_key
+
+    try:
+        with open(config_file, 'w', encoding='utf-8') as f:
+            json.dump(existing_config, f, indent=2)
+        vprint(f"Saved credentials to {config_file}")
+        return True
+    except Exception as e:
+        vprint(f"Error saving config file {config_file}: {e}")
+        return False
+
+def load_credentials(config_file: str = None):
+    """
+    Load credentials and API keys from a JSON configuration file.
+    If the file doesn't exist or has empty values, prompt user for input and create/update the file.
+    If no response from user after 30 seconds, report loading fails.
+    Returns a dictionary with the loaded configuration.
+    """
+    global EMAIL, ELSEVIER_API_KEY, WILEY_TDM_TOKEN, IEEE_API_KEY
+    
+    if config_file is None:
+        config_file = GETPAPERS_CONFIG_FILE
+    
+    default_config = {
+        "email": "",
+        "elsevier_api_key": "",
+        "wiley_tdm_token": "",
+        "ieee_api_key": ""
+    }
+    
+    existing_config = default_config.copy()
+    file_exists = os.path.exists(config_file)
+    
+    if file_exists:
+        # Try to load existing config
+        try:
+            with open(config_file, 'r', encoding='utf-8') as f:
+                existing_config = json.load(f)
+            vprint(f"Loaded existing config from {config_file}")
+        except (json.JSONDecodeError, Exception) as e:
+            vprint(f"Error loading config file {config_file}: {e}")
+            print(f"Configuration file {config_file} is corrupted. Will recreate.")
+            file_exists = False
+    
+    # Check if any required fields are empty
+    needs_input = (not file_exists or 
+                   not existing_config.get("email", "").strip() or
+                   not existing_config.get("elsevier_api_key", "").strip() or
+                   not existing_config.get("wiley_tdm_token", "").strip() or
+                   not existing_config.get("ieee_api_key", "").strip())
+    
+    if needs_input:
+        if file_exists:
+            vprint(f"Configuration file found but some values are empty: {config_file}")
+        else:
+            vprint(f"Configuration file not found: {config_file}")
+        print("Please enter credentials:")
+        print("You will be asked for the following information:")
+        print("  - Email address (required, for Unpaywall and polite API usage)")
+        print("  - Elsevier API Key (optional, for Elsevier Full-Text API)")
+        print("  - Wiley TDM Token (optional, for Wiley TDM API)")
+        print("  - IEEE API Key (optional, for IEEE Xplore API)")
+        
+        # Prompt for input with timeout
+        try:
+            if platform.system() != "Windows":
+                # Unix-like systems - use signal
+                def timeout_handler(signum, frame):
+                    raise TimeoutError("Input timeout")
+                
+                signal.signal(signal.SIGALRM, timeout_handler)
+                signal.alarm(60)  # 30 second timeout
+                
+                try:
+                    current_email = existing_config.get("email", "")
+                    email_prompt = f"Email (current: '{current_email}', press Enter to keep): " if current_email else "Email (required): "
+                    email = input(email_prompt).strip()
+                    if not email and current_email:
+                        email = current_email
+                    
+                    current_elsevier = existing_config.get("elsevier_api_key", "")
+                    elsevier_prompt = f"Elsevier API Key (current: '{current_elsevier[:10]}...', press Enter to keep): " if current_elsevier else "Elsevier API Key (press Enter to skip): "
+                    elsevier_key = input(elsevier_prompt).strip()
+                    if not elsevier_key and current_elsevier:
+                        elsevier_key = current_elsevier
+                    
+                    current_wiley = existing_config.get("wiley_tdm_token", "")
+                    wiley_prompt = f"Wiley TDM Token (current: '{current_wiley[:10]}...', press Enter to keep): " if current_wiley else "Wiley TDM Token (press Enter to skip): "
+                    wiley_token = input(wiley_prompt).strip()
+                    if not wiley_token and current_wiley:
+                        wiley_token = current_wiley
+                    
+                    current_ieee = existing_config.get("ieee_api_key", "")
+                    ieee_prompt = f"IEEE API Key (current: '{current_ieee[:10]}...', press Enter to keep): " if current_ieee else "IEEE API Key (press Enter to skip): "
+                    ieee_key = input(ieee_prompt).strip()
+                    if not ieee_key and current_ieee:
+                        ieee_key = current_ieee
+                    
+                    signal.alarm(0)  # Cancel timeout
+                    
+                except TimeoutError:
+                    signal.alarm(0)
+                    print("\nTimeout: No input received within 30 seconds.")
+                    return default_config
+            else:
+                # Windows - use threading with timeout
+                def get_input(prompt, result_queue):
+                    try:
+                        result = input(prompt).strip()
+                        result_queue.put(result)
+                    except (KeyboardInterrupt, EOFError):
+                        result_queue.put(None)
+                
+                def get_input_with_timeout(prompt, timeout_seconds=30):
+                    result_queue = queue.Queue()
+                    thread = threading.Thread(target=get_input, args=(prompt, result_queue))
+                    thread.daemon = True
+                    thread.start()
+                    thread.join(timeout_seconds)
+                    
+                    if thread.is_alive():
+                        print(f"\nTimeout: No input received within {timeout_seconds} seconds.")
+                        return None
+                    
+                    try:
+                        return result_queue.get_nowait()
+                    except queue.Empty:
+                        return None
+                
+                current_email = existing_config.get("email", "")
+                email_prompt = f"Email (current: '{current_email}', press Enter to keep): " if current_email else "Email (required): "
+                email = get_input_with_timeout(email_prompt)
+                if email is None:
+                    return default_config
+                if not email and current_email:
+                    email = current_email
+                
+                current_elsevier = existing_config.get("elsevier_api_key", "")
+                elsevier_prompt = f"Elsevier API Key (current: '{current_elsevier[:10]}...', press Enter to keep): " if current_elsevier else "Elsevier API Key (press Enter to skip): "
+                elsevier_key = get_input_with_timeout(elsevier_prompt)
+                if elsevier_key is None:
+                    return default_config
+                if not elsevier_key and current_elsevier:
+                    elsevier_key = current_elsevier
+                
+                current_wiley = existing_config.get("wiley_tdm_token", "")
+                wiley_prompt = f"Wiley TDM Token (current: '{current_wiley[:10]}...', press Enter to keep): " if current_wiley else "Wiley TDM Token (press Enter to skip): "
+                wiley_token = get_input_with_timeout(wiley_prompt)
+                if wiley_token is None:
+                    return default_config
+                if not wiley_token and current_wiley:
+                    wiley_token = current_wiley
+                
+                current_ieee = existing_config.get("ieee_api_key", "")
+                ieee_prompt = f"IEEE API Key (current: '{current_ieee[:10]}...', press Enter to keep): " if current_ieee else "IEEE API Key (press Enter to skip): "
+                ieee_key = get_input_with_timeout(ieee_prompt)
+                if ieee_key is None:
+                    return default_config
+                if not ieee_key and current_ieee:
+                    ieee_key = current_ieee
+            
+            # Create config with user input
+            new_config = {
+                "email": email or "",
+                "elsevier_api_key": elsevier_key or "",
+                "wiley_tdm_token": wiley_token or "",
+                "ieee_api_key": ieee_key or ""
+            }
+            
+            # Save to config file
+            if save_credentials(email=new_config["email"], 
+                              elsevier_api_key=new_config["elsevier_api_key"],
+                              wiley_tdm_token=new_config["wiley_tdm_token"], 
+                              ieee_api_key=new_config["ieee_api_key"],
+                              config_file=config_file):
+                vprint(f"Configuration file {'updated' if file_exists else 'created'}: {config_file}")
+            else:
+                vprint("Warning: Failed to save configuration file.")
+            
+            # Update global variables
+            EMAIL = new_config["email"]
+            ELSEVIER_API_KEY = new_config["elsevier_api_key"]
+            WILEY_TDM_TOKEN = new_config["wiley_tdm_token"]
+            IEEE_API_KEY = new_config["ieee_api_key"]
+            
+            return new_config
+                
+        except (KeyboardInterrupt, EOFError):
+            print("\nConfiguration input cancelled.")
+            return default_config
+        except Exception as e:
+            vprint(f"Error during input: {e}")
+            return default_config
+    
+    # File exists and has all values, use existing config
+    EMAIL = existing_config.get("email", EMAIL)
+    ELSEVIER_API_KEY = existing_config.get("elsevier_api_key", ELSEVIER_API_KEY)
+    WILEY_TDM_TOKEN = existing_config.get("wiley_tdm_token", WILEY_TDM_TOKEN)
+    IEEE_API_KEY = existing_config.get("ieee_api_key", IEEE_API_KEY)
+    
+    vprint(f"Using existing credentials from {config_file}")
+    return existing_config
+
+def is_paper_doi(doi: str) -> bool:
+    """
+    Check if a DOI corresponds to a scholarly paper (article, preprint, or book) using the Crossref API.
+    Returns True if the DOI is for a journal article, proceeding, preprint, or book, False otherwise.
+    Falls back to direct HTTP request if the python API returns None.
+    """
+    try:
+        works = Works()
+        result = works.doi(doi)
+        if not result:
+            # Fallback: try direct HTTP request to Crossref API
+            result = fetch_crossref_data(doi)
+            if not result:
+                return False
+        
+        # Accept common scholarly types
+        valid_types = [
+            'journal-article',
+            'proceedings-article',
+            'book',
+            'book-chapter',
+            'monograph',
+            'reference-book',
+            'posted-content',  # preprints
+            'report'
+        ]
+        return result.get('type') in valid_types
+    except Exception:
+        return False
+
+def fetch_crossref_data(doi):
+    """
+    Fetch data from Crossref API for a given DOI.
+    Returns the message part of the response if successful, None otherwise.
+    """
+    url = f"https://api.crossref.org/works/{requests.utils.quote(doi)}"
+    headers = {
+        "User-Agent": f"PythonScript/1.0 (mailto:{EMAIL})",
+        "Accept": "application/json, text/plain, */*",
+        "Connection": "keep-alive",
+        "DNT": "1",
+        "Accept-Language": "en-US,en;q=0.9",
+        "Referer": "https://doi.org/",
+        "Cache-Control": "no-cache",
+        "Pragma": "no-cache",
+    }
+    
+    try:
+        with requests.Session() as session:
+            session.headers.update(headers)
+            response = session.get(url, timeout=10, allow_redirects=True)
+            response.raise_for_status()  # Raise an error for bad status codes
+            data = response.json()
+            
+            # Extract and return the message part if status is ok
+            if data.get("status") == "ok":
+                item = data.get("message", {})
+                vprint(f"Crossref data fetched for DOI {doi}:")
+                vprint(f"Title: {item.get('title', ['N/A'])[0]}")
+                vprint(f"Authors: {[author.get('given', '') + ' ' + author.get('family', '') for author in item.get('author', [])]}")
+                vprint(f"Published: {item.get('published', {}).get('date-parts', [['N/A']])[0][0]}")
+                vprint(f"Journal: {item.get('container-title', ['N/A'])[0]}")
+                return item
+            else:
+                vprint(f"Crossref API returned non-ok status for DOI {doi}")
+                return None
+                
+    except requests.exceptions.RequestException as e:
+        vprint(f"Error fetching Crossref data for DOI {doi}: {e}")
+        return None
+    except json.JSONDecodeError:
+        vprint(f"Error decoding JSON response for DOI {doi}")
+        return None
+    except Exception as e:
+        vprint(f"Unexpected error fetching Crossref data for DOI {doi}: {e}")
+        return None
+
+async def is_open_access_unpaywall(doi: str, email: str = "anhduc.hoang1990@googlemail.com") -> bool:
+    """
+    Check if a DOI is open access using the Unpaywall API.
+    Returns True if open access, False otherwise.
+    """
+    api_url = f"https://api.unpaywall.org/v2/{quote_plus(doi)}?email={quote_plus(email)}"
+    try:
+        async with aiohttp.ClientSession() as session:
+            async with session.get(api_url, timeout=15) as resp:
+                if resp.status == 200:
+                    data = await resp.json()
+                    return data.get("is_oa", False)
+                else:
+                    vprint(f"Unpaywall API returned status {resp.status} for DOI {doi}")
+                    return False
+    except Exception as e:
+        vprint(f"Error checking OA status for DOI {doi} via Unpaywall API: {e}")
+        return False
+
+def resolve_pii_to_doi(pii: str) -> str:
+    """
+    Try to resolve a ScienceDirect PII to a DOI using Elsevier's API.
+    Returns DOI string if found, else None.
+    """
+    # Clean PII by removing hyphens and brackets
+    clean_pii = pii.replace('-', '').replace('(', '').replace(')', '')
+    vprint(f"Cleaned PII from {pii} to {clean_pii}")
+    
+    api_url = f"https://api.elsevier.com/content/article/pii/{clean_pii}"
+    headers = {
+        'User-Agent': 'Mozilla/5.0 (Windows NT 10.0; Win64; x64) AppleWebKit/537.36 (KHTML, like Gecko) Chrome/124.0.0.0 Safari/537.36 Edg/124.0.2478.67',
+        'Accept': 'application/json,text/html,application/xhtml+xml,application/xml;q=0.9,image/avif,image/webp,image/apng,*/*;q=0.8,application/signed-exchange;v=b3;q=0.7',
+        'Accept-Language': 'en-US,en;q=0.9',
+        'Accept-Encoding': 'gzip, deflate, br',
+        'Connection': 'keep-alive',
+        'Upgrade-Insecure-Requests': '1',
+        'Sec-Fetch-Dest': 'document',
+        'Sec-Fetch-Mode': 'navigate',
+        'Sec-Fetch-Site': 'none',
+        'Sec-Fetch-User': '?1',
+        'Pragma': 'no-cache',
+        'Cache-Control': 'no-cache',
+        'DNT': '1',
+        'X-ELS-APIKey': ELSEVIER_API_KEY,
+    }
+    try:
+        resp = requests.get(api_url, headers=headers, timeout=10)
+        if resp.status_code == 200:
+            content_type = resp.headers.get('content-type', '').lower()
+            if 'application/json' in content_type:
+                try:
+                    data = resp.json()
+                    doi = (
+                        data.get("full-text-retrieval-response", {})
+                            .get("coredata", {})
+                            .get("prism:doi")
+                    )
+                    if doi:
+                        vprint(f"Resolved PII {clean_pii} to DOI {doi} via Elsevier API")
+                        return doi
+                    else:
+                        vprint(f"PII {clean_pii} found but no DOI in Elsevier API response")
+                except json.JSONDecodeError:
+                    vprint(f"Elsevier API returned invalid JSON for PII {clean_pii}")
+                    vprint(f"Response content: {resp.text[:200]}...")
+            elif 'xml' in content_type:
+                # Handle XML response
+                import xml.etree.ElementTree as ET
+                try:
+                    root = ET.fromstring(resp.text)
+                    # Look for DOI in XML namespaces
+                    namespaces = {
+                        'ns': 'http://www.elsevier.com/xml/svapi/article/dtd',
+                        'prism': 'http://prismstandard.org/namespaces/basic/2.0/'
+                    }
+                    doi_element = root.find('.//prism:doi', namespaces)
+                    if doi_element is not None and doi_element.text:
+                        doi = doi_element.text
+                        vprint(f"Resolved PII {clean_pii} to DOI {doi} via Elsevier API (XML)")
+                        return doi
+                    else:
+                        vprint(f"PII {clean_pii} found but no DOI in Elsevier API XML response")
+                except ET.ParseError:
+                    vprint(f"Elsevier API returned invalid XML for PII {clean_pii}")
+                    vprint(f"Response content: {resp.text[:200]}...")
+            else:
+                vprint(f"Elsevier API returned unexpected content type '{content_type}' for PII {clean_pii}")
+                vprint(f"Response content: {resp.text[:200]}...")
+        else:
+            vprint(f"Elsevier API returned status {resp.status_code} for PII {clean_pii}")
+    except Exception as e:
+        vprint(f"Error resolving PII {clean_pii} to DOI: {e}")
+    return None
+
+def extract_mdpi_doi_from_url(url: str) -> str:
+    """
+    Try to extract an MDPI DOI from a URL.
+    Returns DOI string if found, else None.
+    """
+    mdpi_match = re.search(r'mdpi\.com/([^/]+)/([^/]+)/([^/]+)/([^/?#]+)', url)
+    if mdpi_match:
+        issn = mdpi_match.group(1)
+        volume = mdpi_match.group(2)
+        issue = mdpi_match.group(3)
+        article = mdpi_match.group(4)
+        mdpi_issn_to_journal = {
+            "2071-1050": "su",
+            "1424-8220": "sensors",
+            "1996-1944": "ma",
+            "2073-4441": "water",
+            "1660-4601": "ijerph",
+            "2072-6643": "nu",
+            "2079-4991": "nanomaterials",
+            "2073-4360": "polymers",
+            "1999-4915": "viruses",
+            "2075-163X": "minerals",
+            "2227-9717": "processes",
+            "2227-9040": "chemosensors",
+            "2076-3417": "app",
+            "2220-9964": "ijgi",
+            "2076-2615": "animals",
+            "2072-4292": "remotesensing",
+            "2079-6382": "antibiotics",
+            "2076-3921": "antioxidants",
+            "2077-0383": "jcm",
+            "2079-7737": "biology",
+            "2223-7747": "plants",
+            "2072-6651": "toxins",
+            "2073-8994": "symmetry",
+            "2075-5309": "buildings",
+            "2079-9284": "cosmetics",
+            "2073-4433": "atmosphere",
+            "2079-6374": "biosensors",
+            "2072-6694": "cancers",
+            "2073-4344": "catalysts",
+            "2079-9292": "electronics",
+            "2075-4450": "insects",
+            "2073-4352": "crystals",
+            "2079-6412": "coatings",
+            "2072-6643": "nutrients",
+        }
+        journal_code = mdpi_issn_to_journal.get(issn, issn)
+        # The correct DOI format is: 10.3390/{journal_code}{volume}{issue_padded}{article_padded}
+        # Issue is always 2 digits, article is always at least 4 digits
+        issue_padded = issue.zfill(2)
+        article_padded = article.zfill(4)
+        mdpi_doi = f"10.3390/{journal_code}{volume}{issue_padded}{article_padded}"
+        vprint(f"Extracted MDPI DOI from URL: {mdpi_doi}")
+        return mdpi_doi
+    else:
+        vprint(f"Could not extract MDPI DOI from URL: {url}")
+        return None
+
+def fetch_dois_from_url(url: str, doi_pattern: str) -> list:
+    """
+    Fetch a URL and extract DOIs from its content.
+    Returns a list with up to 3 valid DOIs found, or an empty list if none.
+    """
+    headers = {
+        'User-Agent': 'Mozilla/5.0 (Windows NT 10.0; Win64; x64) AppleWebKit/537.36 (KHTML, like Gecko) Chrome/124.0.0.0 Safari/537.36 Edg/124.0.2478.67',
+        'Accept': 'text/html,application/xhtml+xml,application/xml;q=0.9,image/avif,image/webp,image/apng,*/*;q=0.8,application/signed-exchange;v=b3;q=0.7',
+        'Accept-Language': 'en-US,en;q=0.9',
+        'Accept-Encoding': 'gzip, deflate, br',
+        'Connection': 'keep-alive',
+        'Upgrade-Insecure-Requests': '1',
+        'Sec-Fetch-Dest': 'document',
+        'Sec-Fetch-Mode': 'navigate',
+        'Sec-Fetch-Site': 'none',
+        'Sec-Fetch-User': '?1',
+        'Pragma': 'no-cache',
+        'Cache-Control': 'no-cache',
+        'DNT': '1',
+    }
+    try:
+        session = requests.Session()
+        session.headers.update(headers)
+        response = session.get(url, timeout=15, allow_redirects=True)
+        if 'unsupported_browser' in response.url or response.status_code == 403:
+            vprint(f"Access denied or unsupported browser page for {url}")
+            return []
+        if response.url != url:
+            vprint(f"URL redirected from {url} to {response.url}")
+            time.sleep(2)
+            vprint("Waited 2 seconds after redirect")
+        if response.status_code == 200:
+            page_dois = re.findall(doi_pattern, response.text)
+            if page_dois:
+                vprint(f"Found DOIs in {response.url}: {page_dois}")
+                # Return up to the first 3 valid DOIs found
+                return page_dois[:3]
+            else:
+                vprint(f"No DOIs found in {response.url}")
+        else:
+            vprint(f"Failed to fetch {url}: HTTP {response.status_code}")
+    except requests.exceptions.TooManyRedirects:
+        vprint(f"Too many redirects for {url}")
+    except requests.exceptions.RequestException as e:
+        vprint(f"Error fetching {url}: {e}")
+    return []
+
+def filter_paper_dois(dois: list) -> list:
+    """
+    Filter a list of DOIs, keeping only those that are scholarly papers.
+    """
+    filtered = []
+    for doi in dois:
+        if is_paper_doi(doi):
+            filtered.append(doi)
+        else:
+            vprint(f"Ignored non-paper DOI: {doi}")
+    return filtered
+
+def extract_dois_from_text(text: str) -> list:
+    """
+    Extract DOI numbers from text content.
+    Returns a list of unique, valid paper DOIs.
+    """
+    dois = []
+    
+    # Extract direct DOIs from text
+    doi_pattern = r'\b10\.\d{4,9}/[^\s"\'<>#{}()[\],;:?!&]+'
+    dois.extend(re.findall(doi_pattern, text))
+    
+    # Extract DOIs from URLs
+    url_pattern = r'https?://[^\s<>"{}|\\^`\[\]]+[^\s<>"{}|\\^`\[\].,;:!?]'
+    urls = re.findall(url_pattern, text)
+    
+    for url in urls:
+        # Skip URLs that already contain DOIs (already extracted above)
+        if re.search(doi_pattern, url):
+            continue
+            
+        # Handle ScienceDirect URLs with PIIs
+        if "sciencedirect.com" in url or "kidney-international.org" in url or "journal.chestnet.org" in url:
+            pii_match = re.search(r'/(?:pii|article)/([S][A-Z0-9()-]+)', url, re.IGNORECASE)
+            if pii_match:
+                pii = pii_match.group(1)
+                vprint(f"Detected ScienceDirect PII in URL: {pii}")
+                doi = resolve_pii_to_doi(pii)
+                if doi:
+                    dois.append(doi)
+                else:
+                    vprint(f"Could not resolve PII {pii} to DOI")
+            else:
+                vprint(f"No PII found in ScienceDirect URL: {url}")
+            continue
+        
+        # Handle MDPI URLs
+        if "mdpi.com" in url:
+            mdpi_doi = extract_mdpi_doi_from_url(url)
+            if mdpi_doi:
+                dois.append(mdpi_doi)
+            continue
+        
+        # For other URLs, try to fetch and extract DOIs from the page
+        vprint(f"Checking URL for DOI: {url}")
+        page_dois = fetch_dois_from_url(url, doi_pattern)
+        dois.extend(page_dois)
+    
+    # Remove duplicates while preserving order
+    unique_dois = list(dict.fromkeys(dois))
+    
+    # Filter to keep only valid paper DOIs
+    filtered_dois = filter_paper_dois(unique_dois)
+    
+    return filtered_dois
+
+def extract_dois_from_file(input_file: str):
+    """Extract DOI numbers from a text file and write them to a new file"""
+    try:
+        with open(input_file, 'r', encoding='utf-8') as f:
+            content = f.read()
+    except Exception as e:
+        print(f"Failed to read input file: {e}")
+        return
+
+    # Use the new extract_dois_from_text function
+    filtered_dois = extract_dois_from_text(content)
+
+    if not filtered_dois:
+        print(f"No valid paper DOIs found in {input_file}")
+        return
+
+    base_name = os.path.splitext(input_file)[0]
+    output_file = f"{base_name}.dois.txt"
+
+    try:
+        with open(output_file, 'w', encoding='utf-8') as f:
+            for doi in filtered_dois:
+                f.write(f"{doi}\n")
+        print(f"Extracted {len(filtered_dois)} paper DOIs from {input_file} to {output_file}")
+        vprint(f"DOIs found: {filtered_dois}")
+    except Exception as e:
+        print(f"Failed to write DOIs to output file: {e}")
+
+async def search_documents(query: str, limit: int = 1):
+    """
+    Search for documents using StcGeck, Nexus bot, and Crossref in order.
+    Build a StcGeck-style document with all fields empty, and iteratively fill fields
+    by searching each source in order. Return up to the requested limit of results.
+    Always tries all sources before returning results.
+    """
+    vprint(f"Searching for: {query} (limit={limit})")
+
+    # Helper: create empty stcgeck-style doc
+    def empty_doc():
+        return {
+            'id': None,
+            'title': None,
+            'authors': [],
+            'metadata': {},
+            'uris': [],
+            'issued_at': None,
+            'oa_status': None
+        }
+
+    # Helper: merge fields from src into dst (only fill empty fields)
+    def merge_doc(dst, src):
+        if not src:
+            return
+        if dst['id'] is None and src.get('id'):
+            dst['id'] = src.get('id')
+        if (not dst['title'] or dst['title'] == 'N/A') and src.get('title'):
+            dst['title'] = src.get('title')
+        if not dst['authors'] and src.get('authors'):
+            dst['authors'] = src.get('authors')
+        if src.get('metadata'):
+            for k, v in src['metadata'].items():
+                if k not in dst['metadata'] or not dst['metadata'][k]:
+                    dst['metadata'][k] = v
+        if not dst['uris'] and src.get('uris'):
+            dst['uris'] = src.get('uris')
+        if not dst['issued_at'] and src.get('issued_at'):
+            dst['issued_at'] = src.get('issued_at')
+        if dst['oa_status'] is None and src.get('oa_status') is not None:
+            dst['oa_status'] = src.get('oa_status')
+
+    # Try each source, collect up to limit unique DOIs
+    collected = {}
+
+    # 1. StcGeck
+    try:
+        vprint("Trying StcGeck search...")
+        geck = StcGeck(
+            ipfs_http_base_url="http://127.0.0.1:8080",
+            timeout=300,
+        )
+        try:
+            await geck.start()
+            summa_client = geck.get_summa_client()
+            if query.lower().startswith("10."):
+                search_query = {"term": {"field": "uris", "value": f"doi:{query}"}}
+                vprint(f"StcGeck: Searching by DOI: {query}")
+            else:
+                search_query = {"match": {"value": f"{query}"}}
+                vprint(f"StcGeck: Searching by keyword: {query}")
+
+            search_response = await summa_client.search(
+                {
+                    "index_alias": "stc",
+                    "query": search_query,
+                    "collectors": [{"top_docs": {"limit": limit}}],
+                    "is_fieldnorms_scoring_enabled": False,
+                }
+            )
+            stc_results = search_response.collector_outputs[0].documents.scored_documents
+            for scored in stc_results:
+                doc = json.loads(scored.document)
+                # Use DOI as key if present, else fallback to id or title
+                doi = None
+                for uri in doc.get('uris', []):
+                    if uri.startswith('doi:'):
+                        doi = uri[4:]
+                        break
+                key = doi or doc.get('id') or doc.get('title')
+                if key and key not in collected:
+                    base = empty_doc()
+                    merge_doc(base, doc)
+                    collected[key] = base
+            vprint(f"StcGeck returned {len(stc_results)} results.")
+        finally:
+            await geck.stop()
+    except Exception as e:
+        vprint(f"StcGeck failed: {e}")
+
+    # 2. Nexus bot
+    try:
+        vprint("Trying Nexus bot search...")
+        nexus_results = await search_with_nexus_bot(query, limit)
+        for scored in nexus_results:
+            doc = json.loads(scored.document)
+            doi = None
+            for uri in doc.get('uris', []):
+                if uri.startswith('doi:'):
+                    doi = uri[4:]
+                    break
+            key = doi or doc.get('id') or doc.get('title')
+            if key in collected:
+                merge_doc(collected[key], doc)
+            elif key:
+                base = empty_doc()
+                merge_doc(base, doc)
+                collected[key] = base
+        vprint(f"Nexus bot returned {len(nexus_results)} results.")
+    except Exception as e:
+        vprint(f"Nexus bot failed: {e}")
+
+    # 3. Crossref
+    try:
+        vprint("Trying Crossref search...")
+        crossref_results = await search_with_crossref(query, limit)
+        for scored in crossref_results:
+            doc = json.loads(scored.document)
+            doi = None
+            for uri in doc.get('uris', []):
+                if uri.startswith('doi:'):
+                    doi = uri[4:]
+                    break
+            key = doi or doc.get('id') or doc.get('title')
+            if key in collected:
+                merge_doc(collected[key], doc)
+            elif key:
+                base = empty_doc()
+                merge_doc(base, doc)
+                collected[key] = base
+        vprint(f"Crossref returned {len(crossref_results)} results.")
+    except Exception as e:
+        vprint(f"Crossref failed: {e}")
+
+    if not collected:
+        vprint("No results found from any source.")
+        return []
+
+    # Wrap as ScoredDocument-like objects
+    return [type('ScoredDocument', (), {'document': json.dumps(doc)})() for doc in list(collected.values())[:limit]]
+
+async def search_with_nexus_bot(query: str, limit: int = 1):
+    """
+    Search for documents using the Nexus bot (functions imported from .nexus).
+    Returns a list of ScoredDocument-like objects with a .document JSON string.
+    Tries first without proxy, then with proxy if it fails.
+    """
+    try:
+        TG_API_ID, TG_API_HASH, PHONE, BOT_USERNAME = await nexus.load_credentials_from_file(nexus.CREDENTIALS_FILE)
+        proxies = [None, nexus.DEFAULT_PROXY_FILE]
+        for proxy in proxies:
+            try:
+                results = await nexus.send_message_to_bot(
+                    api_id=TG_API_ID,
+                    api_hash=TG_API_HASH,
+                    phone_number=PHONE,
+                    bot_username=BOT_USERNAME,
+                    message=query,
+                    session_file=nexus.SESSION_FILE,
+                    proxy=proxy,
+                    limit=limit
+                )
+                # If results is a list of dicts, convert each to stc format
+                docs = []
+                if isinstance(results, list):
+                    for item in results:
+                        docs.extend(convert_nexus_to_stc_format(item))
+                elif isinstance(results, dict):
+                    docs = convert_nexus_to_stc_format(results)
+                else:
+                    docs = []
+                # Wrap as ScoredDocument-like objects
+                return [type('ScoredDocument', (), {'document': json.dumps(doc)})() for doc in docs]
+            except Exception as e:
+                vprint(f"Nexus bot search failed with proxy={proxy}: {e}")
+                # Try next proxy if available
+                continue
+        return []
+    except Exception as e:
+        vprint(f"Nexus bot search failed: {e}")
+        return []
+
+def convert_nexus_to_stc_format(nexus_item):
+    """
+    Convert a Nexus bot result (raw dict) to a list of StcGeck compatible documents.
+    Handles both search (multiple results) and DOI (single result) formats.
+    Returns a list of dicts (one per result).
+    """
+    # If this is a raw result, extract the 'bot_reply'->'text'
+    if "bot_reply" in nexus_item and "text" in nexus_item["bot_reply"]:
+        text = nexus_item["bot_reply"]["text"]
+    elif "text" in nexus_item:
+        text = nexus_item["text"]
+    else:
+        return []
+
+    # If this is a DOI query, the text starts with a marker emoji and contains "**DOI:**" or "**DOI:** [doi](...)"
+    if "**DOI:**" in text:
+        # Try to extract fields
+        title = None
+        authors = []
+        journal = None
+        volume = None
+        issue = None
+        first_page = None
+        last_page = None
+        doi = None
+        year = None
+        issued_at = None
+        nexus_id = None
+
+        # Title: after marker emoji + "**", before "**"
+        title_match = re.search(r"(?:\[\d+\]\s*)?([🔬🔖📚])\s*\*\*(.*?)\*\*", text)
+        if title_match:
+            title = title_match.group(2).strip()
+        # Authors: after title, before "in __" or "\n"
+        authors_match = re.search(r"\*\*.*\*\*\s*\n([^\n_]+)", text)
+        if authors_match:
+            authors_str = authors_match.group(1).strip()
+            # Remove "et al"
+            authors_str = authors_str.replace("et al", "")
+            # Remove "in ..." if present
+            authors_str = re.sub(r"\s+in\s+.*", "", authors_str)
+            # Split by ";" or "," or " and "
+            for a in re.split(r";|,| and ", authors_str):
+                name = a.strip()
+                if name:
+                    names = name.split()
+                    if len(names) > 1:
+                        authors.append({'given': ' '.join(names[:-1]), 'family': names[-1]})
+                    else:
+                        authors.append({'given': '', 'family': name})
+        # Journal: in __...__
+        journal_match = re.search(r"in __([^_]+)__", text)
+        if journal_match:
+            journal = journal_match.group(1).strip()
+        # DOI: after "**DOI:** [" or "**DOI:** "
+        doi_match = re.search(r"\*\*DOI:\*\*\s*(?:\[)?([^\s\]\n]+)", text)
+        if doi_match:
+            doi = doi_match.group(1).strip()
+        # Year: look for (YYYY-MM) or (YYYY) after title, or at end after "|"
+        year_match = re.search(r"\((\d{4})(?:-\d{2})?\)", text)
+        if not year_match:
+            year_match = re.search(r"\|\s*(\d{4})(?:-\d{2})?\s*$", text)
+        if not year_match:
+            year_match = re.search(r"\b(19|20)\d{2}\b", text)
+        if year_match:
+            year = year_match.group(1)
+            try:
+                issued_at = int(datetime(int(year), 1, 1).timestamp())
+            except Exception:
+                issued_at = None
+        # Compose metadata
+        metadata = {}
+        if journal:
+            metadata['container_title'] = journal
+        # Publisher: after "**Publisher:** [name]"
+        publisher_match = re.search(r"\*\*Publisher:\*\*\s*\[([^\]]+)\]", text)
+        if publisher_match:
+            metadata['publisher'] = publisher_match.group(1).strip()
+        # Extract Nexus ID from LibSTC.cc link: after nid: and before )
+        nexus_id_match = re.search(r"LibSTC\.cc\]\([^)]+nid:([a-z0-9]+)\)", text, re.IGNORECASE)
+        if nexus_id_match:
+            nexus_id = nexus_id_match.group(1)
+        # Compose doc
+        doc = {
+            'id': nexus_id,
+            'title': title or "N/A",
+            'authors': authors,
+            'metadata': metadata,
+            'uris': [f"doi:{doi}"] if doi else [],
+            'issued_at': issued_at,
+            'oa_status': None
+        }
+        return [doc]
+
+    # Otherwise, treat as search results (multiple entries)
+    # Split into entries by the marker emojis, possibly preceded by [number]
+    marker_pattern = r"(?:\[\d+\]\s*)?[🔬🔖📚]"
+    # Find all marker positions
+    marker_matches = list(re.finditer(marker_pattern, text))
+    docs = []
+    if not marker_matches:
+        return docs
+    for idx, match in enumerate(marker_matches):
+        start = match.start()
+        end = marker_matches[idx + 1].start() if idx + 1 < len(marker_matches) else len(text)
+        entry = text[start:end].strip()
+        if not entry:
+            continue
+        # Title: after "**<P>" or "**", before "**"
+        title_match = re.search(r"\*\*(?:<P>)?\s*(.*?)\*\*", entry)
+        title = title_match.group(1).strip() if title_match else "N/A"
+
+        # Authors: after title, before "__" or "\n"
+        authors = []
+        authors_match = re.search(r"\*\*.*\*\*\s*\n([^\n_]+)", entry)
+        if authors_match:
+            # Try to split by "et al", "and", or comma
+            authors_str = authors_match.group(1).strip()
+            # Remove "in ..." if present
+            authors_str = re.sub(r"\s+in\s+.*", "", authors_str)
+            # Remove "et al"
+            authors_str = authors_str.replace("et al", "")
+            # Split by "and" or ","
+            for a in re.split(r",| and ", authors_str):
+                name = a.strip()
+                if name:
+                    names = name.split()
+                    if len(names) > 1:
+                        authors.append({'given': ' '.join(names[:-1]), 'family': names[-1]})
+                    else:
+                        authors.append({'given': '', 'family': name})
+
+        # Journal/metadata: look for "in __...__"
+        journal = None
+        journal_match = re.search(r"in __([^_]+)__", entry)
+        if journal_match:
+            journal = journal_match.group(1).strip()
+
+        # Volume/issue/pages: look for "__vol. X__ __(Y)__ pp. Z"
+        volume = None
+        issue = None
+        first_page = None
+        last_page = None
+        volume_match = re.search(r"__vol\. ([^_]+)__", entry)
+        if volume_match:
+            volume = volume_match.group(1).strip()
+        issue_match = re.search(r"__\(([^)]+)\)__", entry)
+        if issue_match:
+            issue = issue_match.group(1).strip()
+        pages_match = re.search(r"pp\. ([\d\-]+)", entry)
+        if pages_match:
+            pages = pages_match.group(1).strip()
+            if '-' in pages:
+                first_page, last_page = pages.split('-', 1)
+            else:
+                first_page = pages
+
+        # DOI: look for "doi.org" link
+        doi = None
+        doi_match = re.search(r"https?://doi\.org/([^\s|)]+)", entry)
+        if doi_match:
+            doi = doi_match.group(1).strip()
+
+        # Year: look for 4-digit year at end or after "|"
+        year = None
+        year_match = re.search(r"\|\s*(\d{4})(?:-\d{2})?\s*$", entry)
+        if not year_match:
+            year_match = re.search(r"\b(19|20)\d{2}\b", entry)
+        if year_match:
+            year = year_match.group(1)
+
+        # Compose metadata
+        metadata = {}
+        if journal:
+            metadata['container_title'] = journal
+        if volume:
+            metadata['volume'] = volume
+        if issue:
+            metadata['issue'] = issue
+        if first_page:
+            metadata['first_page'] = first_page
+        if last_page:
+            metadata['last_page'] = last_page
+
+        # issued_at: try to build from year
+        issued_at = None
+        try:
+            if year:
+                issued_at = int(datetime(int(year), 1, 1).timestamp())
+        except Exception:
+            pass
+
+        # OA status: not available from Nexus, set None
+        doc = {
+            'id': None,
+            'title': title,
+            'authors': authors,
+            'metadata': metadata,
+            'uris': [f"doi:{doi}"] if doi else [],
+            'issued_at': issued_at,
+            'oa_status': None
+        }
+        docs.append(doc)
+    return docs
+
+async def search_with_crossref(query: str, limit: int = 1):
+    try:
+        works = Works()
+        
+        if query.lower().startswith("10."):
+            # Search by DOI
+            vprint(f"Searching Crossref by DOI: {query}")
+            result = works.doi(query)
+            if result:
+                # Convert Crossref result to compatible format
+                crossref_doc = convert_crossref_to_stc_format(result)
+                # Check OA status using Unpaywall
+                doi = result.get('DOI')
+                if doi:
+                    crossref_doc['oa_status'] = await is_open_access_unpaywall(doi)
+                return [type('ScoredDocument', (), {'document': json.dumps(crossref_doc)})()]
+            else:
+                return []
+        else:
+            # Search by keyword
+            vprint(f"Searching Crossref by keyword: {query}")
+            results = works.query(query).select(['DOI', 'title', 'author', 'published-print', 
+                                                'container-title', 'volume', 'issue', 'page', 
+                                                'publisher', 'ISSN']).sort('relevance').order('desc')
+            
+            crossref_results = []
+            count = 0
+            for item in results:
+                if count >= limit:
+                    break
+                crossref_doc = convert_crossref_to_stc_format(item)
+                # Check OA status using Unpaywall
+                doi = item.get('DOI')
+                if doi:
+                    crossref_doc['oa_status'] = await is_open_access_unpaywall(doi)
+                crossref_results.append(type('ScoredDocument', (), {'document': json.dumps(crossref_doc)})())
+                count += 1
+            
+            vprint(f"Found {len(crossref_results)} results from Crossref for query: {query}")
+            return crossref_results
+    except ImportError:
+        print("crossref-commons package not installed. Please install with: pip install crossref-commons")
+        return []
+    except Exception as e:
+        vprint(f"Crossref search failed: {e}")
+        return []
+
+def convert_crossref_to_stc_format(crossref_item):
+    """Convert Crossref API result to StcGeck compatible format"""
+    doc = {
+        'id': None,  # Crossref doesn't provide StcGeck ID
+        'title': crossref_item.get('title', ['N/A'])[0] if crossref_item.get('title') else 'N/A',
+        'authors': [],
+        'metadata': {},
+        'uris': [],
+        'issued_at': None
+    }
+
+    # Convert authors
+    if 'author' in crossref_item:
+        for author in crossref_item['author']:
+            doc['authors'].append({
+                'given': author.get('given', ''),
+                'family': author.get('family', '')
+            })
+
+    # Add DOI URI
+    doi = crossref_item.get('DOI')
+    if doi:
+        doc['uris'].append(f"doi:{doi}")
+
+    # Convert metadata
+    metadata = doc['metadata']
+    if 'container-title' in crossref_item and crossref_item['container-title']:
+        metadata['container_title'] = crossref_item['container-title'][0]
+    if 'volume' in crossref_item:
+        metadata['volume'] = crossref_item['volume']
+    if 'issue' in crossref_item:
+        metadata['issue'] = crossref_item['issue']
+    if 'page' in crossref_item:
+        pages = crossref_item['page'].split('-')
+        if len(pages) >= 1:
+            metadata['first_page'] = pages[0]
+        if len(pages) >= 2:
+            metadata['last_page'] = pages[1]
+    if 'publisher' in crossref_item:
+        metadata['publisher'] = crossref_item['publisher']
+    if 'ISSN' in crossref_item:
+        metadata['issns'] = crossref_item['ISSN']
+
+    # Convert issued date
+    if 'published-print' in crossref_item or 'published-online' in crossref_item:
+        date_parts = (crossref_item.get('published-print') or crossref_item.get('published-online'))['date-parts'][0]
+        if date_parts:
+            try:
+                year = date_parts[0] if len(date_parts) > 0 else 1970
+                month = date_parts[1] if len(date_parts) > 1 else 1
+                day = date_parts[2] if len(date_parts) > 2 else 1
+                doc['issued_at'] = int(datetime(year, month, day).timestamp())
+            except Exception:
+                pass
+
+    # OA status is set in the search function, do not check here
+    doc['oa_status'] = crossref_item.get('oa_status', None)
+
+    return doc
+
+def format_reference(document):
+    title = document.get('title', 'N/A')
+    authors = document.get('authors', [])
+    if authors:
+        formatted_authors = ', '.join(
+            f"{a.get('given', '')} {a.get('family', '')}".strip() for a in authors
+        )
+    else:
+        formatted_authors = 'N/A'
+    metadata = document.get('metadata', {})
+    journal = metadata.get('container_title', 'N/A')
+    volume = metadata.get('volume', None)
+    issue = metadata.get('issue', None)
+    first_page = metadata.get('first_page', None)
+    last_page = metadata.get('last_page', None)
+    issued_at = document.get('issued_at', None)
+    if issued_at:
+        try:
+            year = datetime.utcfromtimestamp(int(issued_at)).year
+        except Exception:
+            year = 'N/A'
+    else:
+        year = 'N/A'
+    publisher = metadata.get('publisher', 'N/A')
+    issns = metadata.get('issns', [])
+    issn_str = ', '.join(issns) if issns else 'N/A'
+    doi_uri = next((uri for uri in document.get("uris", []) if uri.startswith("doi:")), None)
+    doi = doi_uri.split("doi:")[1] if doi_uri else 'N/A'
+    oa_status = document.get('oa_status', None)
+    if oa_status is True:
+        oa_str = "Open Access"
+    elif oa_status is False:
+        oa_str = "Closed Access"
+    else:
+        oa_str = "OA status unknown"
+    ref = f"{formatted_authors} ({year}). {title}. {journal}"
+    if volume:
+        ref += f", {volume}"
+    if issue:
+        ref += f"({issue})"
+    if first_page and last_page:
+        ref += f", {first_page}-{last_page}"
+    elif first_page:
+        ref += f", {first_page}"
+    if publisher and publisher != 'N/A':
+        ref += f". {publisher}"
+    if issn_str and issn_str != 'N/A':
+        ref += f". ISSN: {issn_str}"
+    if doi and doi != 'N/A':
+        ref += f". https://doi.org/{doi}"
+    ref += f". [{oa_str}]"
+    return ref
+
+async def search_and_print(query: str, limit: int):
+    vprint(f"Starting search_and_print for query: {query}, limit: {limit}")
+    results = await search_documents(query, limit)
+    if not results:
+        print("No results found.")
+        return
+
+    for idx, scored_document in enumerate(results, 1):
+        document = json.loads(scored_document.document)
+        print(f"Result #{idx}")
+        print(format_reference(document))
+        if VERBOSE:
+            print("Full document JSON:")
+            print(json.dumps(document, indent=2))
+        print('-----')
+
+def is_elsevier_doi(doi: str) -> bool:
+    """
+    Check if a DOI is published by Elsevier.
+    Returns True if the DOI prefix matches known Elsevier prefixes
+    and resolving https://doi.org/<doi> leads to an Elsevier site.
+    """
+    elsevier_prefixes = [
+        "10.1016",  # Elsevier
+        "10.1017",  # Cambridge/Cell Press (sometimes)
+        "10.1018",  # Elsevier (rare)
+        "10.1019",  # Elsevier (rare)
+        "10.1010",  # Elsevier (rare)
+        "10.1015",  # Elsevier (rare)
+        "10.1012",  # Elsevier (rare)
+        "10.1013",  # Elsevier (rare)
+        "10.1014",  # Elsevier (rare)
+        "10.1011",  # Elsevier (rare)
+    ]
+    doi = doi.lower().strip()
+    if not any(doi.startswith(prefix) for prefix in elsevier_prefixes):
+        return False
+
+    # Try to resolve the DOI and check if it leads to an Elsevier domain
+    try:
+        url = f"https://doi.org/{doi}"
+        resp = requests.head(url, allow_redirects=True, timeout=10)
+        final_url = resp.url.lower()
+        elsevier_domains = [
+            "elsevier.com",
+            "sciencedirect.com",
+            "cell.com",
+            "thelancet.com",
+            "journals.elsevierhealth.com",
+        ]
+        if any(domain in final_url for domain in elsevier_domains):
+            return True
+    except Exception:
+        pass
+
+    return False
+
+async def download_elsevier_pdf_by_doi(
+    doi: str,
+    download_folder: str = ".",
+    api_key: str = ELSEVIER_API_KEY # Use the global API key by default
+):
+    """
+    Try to download a PDF from Elsevier Full-Text API using DOI.
+    Returns True if successful, else False.
+    """
+    if not doi:
+        return False
+        
+    safe_doi = doi.replace('/', '_')
+    
+    # First get metadata to check page count
+    metadata_url = f"https://api.elsevier.com/content/article/doi/{quote_plus(doi)}"
+    metadata_headers = {
+        "Accept": "application/json",
+        "User-Agent": "Mozilla/5.0",
+        "X-ELS-APIKey": api_key,
+    }
+    
+    expected_pages = None
+    try:
+        metadata_resp = requests.get(metadata_url, headers=metadata_headers, timeout=15)
+        if metadata_resp.status_code == 200:
+            metadata = metadata_resp.json()
+            # Extract page count from various possible fields
+            full_text = metadata.get("full-text-retrieval-response", {})
+            coredata = full_text.get("coredata", {})
+            
+            # Try different page count fields
+            page_count = (
+                coredata.get("pageRange") or 
+                coredata.get("page-count") or 
+                coredata.get("prism:pageRange")
+            )
+            
+            if page_count:
+                # Handle page ranges like "123-145" or just page counts
+                if isinstance(page_count, str) and '-' in page_count:
+                    try:
+                        start, end = page_count.split('-')
+                        expected_pages = int(end) - int(start) + 1
+                    except (ValueError, IndexError):
+                        pass
+                elif isinstance(page_count, (int, str)):
+                    try:
+                        expected_pages = int(page_count)
+                    except ValueError:
+                        pass
+                        
+            vprint(f"Expected page count from Elsevier metadata: {expected_pages}")
+    except Exception as e:
+        vprint(f"Error fetching Elsevier metadata for DOI {doi}: {e}")
+
+    # Now download the PDF
+    api_url = f"https://api.elsevier.com/content/article/doi/{quote_plus(doi)}?httpAccept=application/pdf"
+
+    # Check if DOI is open access
+    is_oa = await is_open_access_unpaywall(doi)
+    
+    headers = {
+        "Accept": "application/pdf",
+        "User-Agent": "Mozilla/5.0",
+        "X-ELS-APIKey": api_key,
+    }
+    try:
+        resp = requests.get(api_url, headers=headers, timeout=20, allow_redirects=True)
+        if resp.status_code == 200 and resp.headers.get("Content-Type", "").startswith("application/pdf"):
+            # Name file based on OA status
+            if is_oa:
+                filename = f"{safe_doi}_unpaywall_elsevier.pdf"
+            else:
+                filename = f"{safe_doi}_elsevier.pdf"
+                
+            filepath = os.path.join(download_folder, filename)
+            
+            # Write PDF content to a temporary file first for verification
+            temp_filepath = filepath + ".tmp"
+            with open(temp_filepath, "wb") as f:
+                f.write(resp.content)
+            
+            # Verify PDF page count if we have expected pages
+            if expected_pages:
+                try:
+                    with open(temp_filepath, "rb") as pdf_file:
+                        pdf_reader = PyPDF2.PdfReader(pdf_file)
+                        actual_pages = len(pdf_reader.pages)
+                        
+                    vprint(f"PDF verification - Expected: {expected_pages}, Actual: {actual_pages}")
+                    
+                    if actual_pages != expected_pages:
+                        print(f"Error: Downloaded PDF has {actual_pages} pages but expected {expected_pages} pages")
+                        print(f"This indicates an incomplete or invalid PDF download")
+                        os.remove(temp_filepath)  # Remove invalid PDF
+                        return False
+                    else:
+                        vprint(f"PDF page count verified: {actual_pages} pages")
+                        
+                except ImportError:
+                    vprint("PyPDF2 not installed, cannot verify page count. Install with: pip install PyPDF2")
+                    # Without verification, we'll assume the PDF is valid
+                except Exception as e:
+                    vprint(f"Error verifying PDF: {e}")
+                    print(f"Error: PDF verification failed, download considered invalid")
+                    os.remove(temp_filepath)  # Remove potentially invalid PDF
+                    return False
+            
+            # If we reach here, PDF is valid - move temp file to final location
+            os.rename(temp_filepath, filepath)
+            print(f"Downloaded PDF from Elsevier Full-Text API: {filepath}")
+            return True
+        elif resp.status_code == 403:
+            print("Access to Elsevier Full-Text API is forbidden. You may need an API key. See https://dev.elsevier.com/")
+        else:
+            vprint(f"Elsevier API did not return PDF for DOI {doi} (status {resp.status_code})")
+    except Exception as e:
+        vprint(f"Error downloading PDF from Elsevier API for DOI {doi}: {e}")
+    return False
+
+def is_wiley_doi(doi: str) -> bool:
+    """
+    Check if a DOI is published by Wiley.
+    Returns True if the DOI prefix matches known Wiley prefixes
+    and resolving https://doi.org/<doi> leads to a Wiley site.
+    """
+    wiley_prefixes = [
+        "10.1002",  # Wiley
+        "10.1111",  # Wiley
+        "10.1007",  # Springer, but some Wiley journals
+        "10.1046",  # Wiley (legacy)
+        "10.15252", # EMBO Press (Wiley)
+        "10.22541", # Authorea (Wiley)
+    ]
+    doi = doi.lower().strip()
+    if not any(doi.startswith(prefix) for prefix in wiley_prefixes):
+        return False
+
+    # Try to resolve the DOI and check if it leads to a Wiley domain
+    try:
+        url = f"https://doi.org/{doi}"
+        resp = requests.head(url, allow_redirects=True, timeout=10)
+        final_url = resp.url.lower()
+        wiley_domains = [
+            "wiley.com",
+            "onlinelibrary.wiley.com",
+            "emboj.embopress.org",
+            "authorea.com"
+        ]
+        if any(domain in final_url for domain in wiley_domains):
+            return True
+    except Exception:
+        pass
+
+    return False
+
+async def download_wiley_pdf_by_doi(
+    doi: str,
+    download_folder: str = ".",
+    tdm_token: str = WILEY_TDM_TOKEN  # Use the global token by default
+) -> bool:
+    """
+    Attempt to download a PDF from Wiley using the DOI and Wiley-TDM-Client-Token.
+    Returns True if successful, else False.
+    """
+    if not tdm_token:
+        print("Error: Wiley-TDM-Client-Token is required to download from Wiley TDM API.")
+        return False
+
+    safe_doi = doi.replace('/', '_')
+    filename = f"{safe_doi}_wiley.pdf"
+    filepath = os.path.join(download_folder, filename)
+    headers_path = os.path.join(download_folder, f"{safe_doi}_wiley_headers.txt")
+
+    pdf_url = f"https://api.wiley.com/onlinelibrary/tdm/v1/articles/{quote_plus(doi)}"
+
+    headers = {
+        "User-Agent": "Mozilla/5.0",
+        "Accept": "application/pdf,application/octet-stream;q=0.9,*/*;q=0.8",
+        "Referer": f"https://doi.org/{doi}",
+        "Wiley-TDM-Client-Token": tdm_token,
+    }
+
+    try:
+        async with aiohttp.TCPConnector() as conn:
+            async with aiohttp.ClientSession(connector=conn) as session:
+                async with session.get(pdf_url, headers=headers, timeout=30, allow_redirects=True) as resp:
+                    # Save headers for debugging
+                    with open(headers_path, "w", encoding="utf-8") as hfile:
+                        for k, v in resp.headers.items():
+                            hfile.write(f"{k}: {v}\n")
+                    if resp.status == 200 and resp.content_type == "application/pdf":
+                        with open(filepath, "wb") as f:
+                            f.write(await resp.read())
+                        print(f"Downloaded PDF from Wiley: {filepath}")
+                        return True
+                    elif resp.status == 200:
+                        # Sometimes content-type is not set correctly, try anyway
+                        with open(filepath, "wb") as f:
+                            f.write(await resp.read())
+                        print(f"Downloaded (possibly non-PDF) file from Wiley: {filepath}")
+                        return True
+                    else:
+                        vprint(f"Wiley PDF not found at {pdf_url} (HTTP {resp.status})")
+    except Exception as e:
+        vprint(f"Error downloading Wiley PDF for DOI {doi} from {pdf_url}: {e}")
+
+    print(f"PDF file is not available from Wiley for DOI: {doi}.")
+    return False
+
+def is_pmc_doi(doi: str) -> bool:
+    """
+    Check if a DOI is associated with PubMed Central (PMC).
+    Returns True if the DOI can be found in PMC via NCBI E-utilities.
+    """
+    try:
+        esearch_url = (
+            "https://eutils.ncbi.nlm.nih.gov/entrez/eutils/esearch.fcgi"
+            f"?db=pmc&term={quote_plus(doi)}[DOI]&retmode=json"
+        )
+        resp = requests.get(esearch_url, timeout=10)
+        resp.raise_for_status()
+        data = resp.json()
+        idlist = data.get("esearchresult", {}).get("idlist", [])
+        return bool(idlist)
+    except Exception:
+        return False
+
+async def download_from_pmc(doi: str, download_folder: str = ".") -> bool:
+    """
+    Download a PDF from PubMed Central (PMC) using the DOI.
+    Returns True if successful, else False.
+    """
+    safe_doi = doi.replace('/', '_')
+    filename = f"{safe_doi}_pmc.pdf"
+    filepath = os.path.join(download_folder, filename)
+
+    # Step 1: Use NCBI E-utilities to get the PMC ID from the DOI
+    try:
+        # ESearch to get pmcid
+        esearch_url = (
+            "https://eutils.ncbi.nlm.nih.gov/entrez/eutils/esearch.fcgi"
+            f"?db=pmc&term={quote_plus(doi)}[DOI]&retmode=json"
+        )
+        resp = requests.get(esearch_url, timeout=10)
+        resp.raise_for_status()
+        data = resp.json()
+        idlist = data.get("esearchresult", {}).get("idlist", [])
+        if not idlist:
+            vprint(f"No PMC ID found for DOI: {doi}")
+            return False
+        pmcid = idlist[0]
+        vprint(f"Found PMC ID {pmcid} for DOI: {doi}")
+    except Exception as e:
+        vprint(f"Error retrieving PMC ID for DOI {doi}: {e}")
+        return False
+
+    # Step 2: Try to find direct PDF link for the PMC ID
+    try:
+        # Use browser-like headers to avoid 403 errors
+        browser_headers = {
+            "User-Agent": "Mozilla/5.0 (Windows NT 10.0; Win64; x64) AppleWebKit/537.36 (KHTML, like Gecko) Chrome/124.0.0.0 Safari/537.36",
+            "Accept": "text/html,application/xhtml+xml,application/xml;q=0.9,image/avif,image/webp,image/apng,*/*;q=0.8,application/signed-exchange;v=b3;q=0.7",
+            "Accept-Language": "en-US,en;q=0.9",
+            "Accept-Encoding": "gzip, deflate, br",
+            "Referer": "https://www.ncbi.nlm.nih.gov/",
+            "DNT": "1",
+            "Connection": "keep-alive",
+            "Upgrade-Insecure-Requests": "1",
+        }
+        
+        # Access the PMC article page
+        pmc_url = f"https://pmc.ncbi.nlm.nih.gov/articles/PMC{pmcid}/"
+        vprint(f"Accessing PMC article page: {pmc_url}")
+        resp = requests.get(pmc_url, headers=browser_headers, timeout=15)
+        resp.raise_for_status()
+        
+        # Look for PDF links using various patterns
+        html = resp.text
+        
+        # Pattern to find PDF links in the HTML
+        pdf_patterns = [
+            rf'href="(/pmc/articles/PMC{pmcid}/pdf/[^"]+\.pdf)"',
+            rf'href="(https://www\.ncbi\.nlm\.nih\.gov/pmc/articles/PMC{pmcid}/pdf/[^"]+\.pdf)"',
+            rf'href="(https://pmc\.ncbi\.nlm\.nih\.gov/articles/PMC{pmcid}/pdf/[^"]+\.pdf)"',
+            r'href="([^"]+\.pdf)"',  # Any PDF link
+            r'data-src="([^"]+\.pdf)"',  # Sometimes PDFs are in data-src attributes
+        ]
+        
+        pdf_url = None
+        for pattern in pdf_patterns:
+            matches = re.findall(pattern, html)
+            if matches:
+                pdf_url = matches[0]
+                break
+        
+        if pdf_url:
+            # Make relative URLs absolute
+            if pdf_url.startswith('/'):
+                pdf_url = f"https://pmc.ncbi.nlm.nih.gov/articles/PMC{pmcid}{pdf_url}"
+            else:
+                pdf_url = f"https://pmc.ncbi.nlm.nih.gov/articles/PMC{pmcid}/{pdf_url}"
+                
+            vprint(f"Found PDF URL: {pdf_url}")
+        else:
+            vprint(f"No PDF link found on PMC page for PMCID {pmcid}")
+
+        
+    except Exception as e:
+        vprint(f"Error downloading from PMC for PMCID {pmcid}: {e}")
+
+    print(f"PDF file is not available from PMC for DOI: {doi}.")
+    return False
+
+    
+async def download_from_unpaywall(
+    doi: str,
+    download_folder: str = ".",
+    email: str = "anhduc.hoang1990@googlemail.com"
+):
+    """
+    Download all possible open access PDFs for a DOI via Unpaywall.
+    Each PDF is saved as <safe_doi>_unpaywall_file1.pdf, <safe_doi>_unpaywall_file2.pdf, etc.
+    Returns True if at least one PDF was downloaded, else False.
+    Always uses custom headers to bypass HTTP 418.
+    If the DOI is from PMC, Elsevier or Wiley, try their API first.
+    """
+    # Try PMC first if DOI is PMC
+    if is_pmc_doi(doi):
+        print(f"DOI {doi} appears to be a PMC article. Attempting PMC download before Unpaywall...")
+        if await download_from_pmc(doi, download_folder):
+            return True
+
+    # Try Elsevier API first if DOI is Elsevier
+    if is_elsevier_doi(doi):
+        print(f"DOI {doi} appears to be an Elsevier article. Attempting Elsevier Full-Text API download before Unpaywall...")
+        if await download_elsevier_pdf_by_doi(doi=doi, download_folder=download_folder, api_key=ELSEVIER_API_KEY):
+            return True
+
+    # Try Wiley API first if DOI is Wiley
+    if is_wiley_doi(doi):
+        print(f"DOI {doi} appears to be a Wiley article. Attempting Wiley TDM API download before Unpaywall...")
+        if await download_wiley_pdf_by_doi(doi, download_folder, tdm_token=WILEY_TDM_TOKEN):
+            return True
+
+    try:
+        safe_doi = doi.replace('/', '_')
+        UnpywallCredentials(email)
+
+        # Get all OA links (should include all PDF URLs)
+        all_links = Unpywall.get_all_links(doi=doi)
+        if not all_links:
+            vprint(f"No open access links found on Unpaywall for DOI: {doi}")
+            return False
+
+        # Filter for PDF links (endswith .pdf or content-type check)
+        pdf_links = [url for url in all_links if url.lower().endswith('.pdf')]
+
+        downloaded = 0
+        headers = {
+            "User-Agent": "Mozilla/5.0 (Windows NT 10.0; Win64; x64) AppleWebKit/537.36 (KHTML, like Gecko) Chrome/124.0.0.0 Safari/537.36",
+            "Accept": "application/pdf,application/octet-stream;q=0.9,*/*;q=0.8",
+            "Referer": f"https://doi.org/{doi}",
+            "DNT": "1",
+            "Connection": "keep-alive",
+        }
+
+        # Try direct PDF links first
+        for idx, pdf_url in enumerate(pdf_links, 1):
+            filename = f"{safe_doi}_unpaywall_{idx}.pdf"
+            filepath = os.path.join(download_folder, filename)
+            vprint(f"Attempting to download Unpaywall PDF #{idx}: {pdf_url} -> {filepath}")
+            try:
+                async with aiohttp.TCPConnector() as conn:
+                    async with aiohttp.ClientSession(connector=conn) as session:
+                        async with session.get(pdf_url, headers=headers, timeout=60) as resp:
+                            vprint(f"Unpaywall PDF HTTP status: {resp.status}")
+                            if resp.status == 200 and resp.content_type == "application/pdf":
+                                with open(filepath, "wb") as f:
+                                    f.write(await resp.read())
+                                print(f"Downloaded PDF from Unpaywall: {filepath}")
+                                downloaded += 1
+                                continue
+                            elif resp.status == 200:
+                                # Sometimes content-type is not set correctly, try anyway
+                                with open(filepath, "wb") as f:
+                                    f.write(await resp.read())
+                                print(f"Downloaded (possibly non-PDF) file from Unpaywall: {filepath}")
+                                downloaded += 1
+                                continue
+                            else:
+                                print(f"Failed to download PDF from Unpaywall for DOI: {doi} (HTTP {resp.status})")
+            except Exception as e:
+                print(f"Error downloading PDF from Unpaywall for DOI {doi} at {pdf_url}: {e}")
+
+        if downloaded > 0:
+            return True
+
+        # If no direct PDF, try to follow each OA link and look for PDF
+        for idx, url in enumerate(all_links, 1):
+            if url in pdf_links:
+                continue  # Already tried direct PDF links
+            vprint(f"Trying to follow OA link to find PDF: {url}")
+            try:
+                async with aiohttp.TCPConnector() as conn:
+                    async with aiohttp.ClientSession(connector=conn) as session:
+                        # Use a more realistic browser header to avoid 403 errors
+                        oa_headers = {
+                            "User-Agent": (
+                                "Mozilla/5.0 (Windows NT 10.0; Win64; x64) "
+                                "AppleWebKit/537.36 (KHTML, like Gecko) "
+                                "Chrome/124.0.0.0 Safari/537.36 Edg/124.0.2478.67"
+                            ),
+                            "Accept": (
+                                "text/html,application/xhtml+xml,application/xml;"
+                                "q=0.9,image/avif,image/webp,image/apng,*/*;q=0.8,"
+                                "application/signed-exchange;v=b3;q=0.7"
+                            ),
+                            "Accept-Language": "en-US,en;q=0.9",
+                            "Accept-Encoding": "gzip, deflate, br",
+                            "Connection": "keep-alive",
+                            "Upgrade-Insecure-Requests": "1",
+                            "Sec-Fetch-Dest": "document",
+                            "Sec-Fetch-Mode": "navigate",
+                            "Sec-Fetch-Site": "none",
+                            "Sec-Fetch-User": "?1",
+                            "Pragma": "no-cache",
+                            "Cache-Control": "no-cache",
+                            "DNT": "1",
+                            "Referer": f"https://doi.org/{doi}",
+                        }
+                        async with session.get(url, headers=oa_headers, timeout=60) as resp:
+                            if resp.status != 200:
+                                vprint(f"Failed to fetch OA link {url} (HTTP {resp.status})")
+                                continue
+                            html = await resp.text()
+                            # Try to find PDF links in the HTML
+                            found_pdf = False
+                            pdf_candidates = re.findall(r'href=["\']([^"\']+\.pdf[^"\']*)["\']', html, re.IGNORECASE)
+                            for pdf_candidate in pdf_candidates:
+                                # Make absolute URL if needed
+                                if pdf_candidate.startswith("//"):
+                                    pdf_candidate_url = "https:" + pdf_candidate
+                                elif pdf_candidate.startswith("/"):
+                                    pdf_candidate_url = urljoin(url, pdf_candidate)
+                                elif pdf_candidate.startswith("http"):
+                                    pdf_candidate_url = pdf_candidate
+                                else:
+                                    pdf_candidate_url = url.rstrip("/") + "/" + pdf_candidate
+                                vprint(f"Found candidate PDF link: {pdf_candidate_url}")
+                                try:
+                                    async with session.get(pdf_candidate_url, headers=oa_headers, timeout=60) as pdf_resp:
+                                        if pdf_resp.status == 200 and pdf_resp.content_type == "application/pdf":
+                                            filename = f"{safe_doi}_unpaywall_follow_{idx}.pdf"
+                                            filepath = os.path.join(download_folder, filename)
+                                            with open(filepath, "wb") as f:
+                                                f.write(await pdf_resp.read())
+                                            print(f"Downloaded PDF by following OA link: {filepath}")
+                                            downloaded += 1
+                                            found_pdf = True
+                                            break
+                                except Exception as e:
+                                    vprint(f"Error downloading candidate PDF {pdf_candidate_url}: {e}")
+                            if found_pdf:
+                                break
+            except Exception as e:
+                vprint(f"Error following OA link {url}: {e}")
+
+        if downloaded > 0:
+            return True
+
+        print(f"No direct PDF could be downloaded from Unpaywall for DOI: {doi}")
+        print("The following open access links are available from Unpaywall:")
+        for url in all_links:
+            print(f"  {url}")
+        print("Please try to download manually from one of these links.")
+        return False
+
+    except ImportError:
+        print("unpywall package not installed. Please install with: pip install unpywall")
+        return False
+    except Exception as e:
+        print(f"Error querying Unpaywall for DOI {doi}: {e}")
+        return False
+
+async def download_from_nexus(id: str, doi: str, download_folder: str = "."):
+    safe_doi = doi.replace('/', '_')
+    filename = f"{safe_doi}_nexus.pdf"
+    filepath = f"{download_folder}/{filename}"
+    
+    # Try both URL formats
+    file_urls = [
+        f"https://libstc-cc.ipns.dweb.link/repo/{id}.pdf",
+        f"https://libstc-cc.ipns.dweb.link/dois/{quote_plus(quote_plus(doi.lower())).lower()}.pdf"
+    ]
+    
+    for file_url in file_urls:
+        vprint(f"Attempting to download from Nexus: {file_url} -> {filepath}")
+        try:
+            async with aiohttp.TCPConnector() as conn:
+                async with aiohttp.ClientSession(connector=conn) as session:
+                    async with session.get(file_url) as resp:
+                        vprint(f"Nexus HTTP status: {resp.status}")
+                        if resp.status == 200:
+                            with open(filepath, "wb") as f:
+                                f.write(await resp.read())
+                            print(f"Downloaded PDF location: {filepath}")
+                            return True
+        except Exception as e:
+            vprint(f"Exception occurred while downloading file for DOI {doi} from Nexus URL {file_url}: {e}")
+    
+    return False
+
+async def download_from_nexus_bot(doi: str, download_folder: str = "."):
+    """
+    Download a PDF by DOI using the Nexus bot (via .nexus module).
+    Returns True if successful, else False.
+    Tries first without proxy, then with proxy if it fails.
+    """
+    safe_doi = doi.replace('/', '_')
+    filename = f"{safe_doi}_nexusbot.pdf"
+    filepath = os.path.join(download_folder, filename)
+    try:
+        TG_API_ID, TG_API_HASH, PHONE, BOT_USERNAME = await nexus.load_credentials_from_file(nexus.CREDENTIALS_FILE)
+        # Try without proxy first
+        for proxy in [None, nexus.DEFAULT_PROXY_FILE]:
+            try:
+                pdf_bytes = await nexus.check_doi_availability_on_nexus(
+                    api_id=TG_API_ID,
+                    api_hash=TG_API_HASH,
+                    phone_number=PHONE,
+                    bot_username=BOT_USERNAME,
+                    doi=doi,
+                    session_file=nexus.SESSION_FILE,
+                    proxy=proxy,
+                    download=True
+                )
+                download_result = pdf_bytes.get('download_result', {})
+                if download_result.get("success"):
+                    nexus_bot_download_file = download_result.get('file_path')
+                    if nexus_bot_download_file and os.path.exists(nexus_bot_download_file):
+                        shutil.move(nexus_bot_download_file, filepath)
+                        print(f"Downloaded PDF from Nexus bot: {filepath}")
+                        return True
+                    else:
+                        print(f"Downloaded file not found at {nexus_bot_download_file}.")
+                        return False
+                else:
+                    # Only print this message on the last attempt
+                    if proxy == nexus.DEFAULT_PROXY_FILE:
+                        print(f"PDF file is not available from Nexus bot for DOI: {doi}.")
+            except Exception as e:
+                if proxy == nexus.DEFAULT_PROXY_FILE:
+                    print(f"Error downloading PDF from Nexus bot for DOI {doi}: {e}")
+                # Try next proxy (with proxy) if this was the first attempt
+                continue
+    except Exception as e:
+        print(f"Error downloading PDF from Nexus bot for DOI {doi}: {e}")
+    return False
+
+async def download_from_scihub(doi: str, download_folder: str = "."):
+    safe_doi = doi.replace('/', '_')
+    filename = f"{safe_doi}_scihub.pdf"
+    filepath = f"{download_folder}/{filename}"
+    sci_hub_domains = [
+        "https://sci-hub.se",
+        "https://sci-hub.st",
+        "https://sci-hub.ru",
+        "https://sci-hub.red",
+        "https://sci-hub.box",
+        "https://sci-net.xyz",
+        "https://sci-net.ru"
+    ]
+    for domain in sci_hub_domains:
+        sci_hub_url = f"{domain}/{doi}"
+        vprint(f"Trying Sci-Hub domain: {sci_hub_url}")
+        try:
+            async with aiohttp.TCPConnector() as conn:
+                async with aiohttp.ClientSession(connector=conn) as session:
+                    async with session.get(sci_hub_url) as resp:
+                        vprint(f"Sci-Hub HTTP status: {resp.status}")
+                        html = await resp.text()
+                        m = re.search(r'src\s*=\s*["\'](.*?\.pdf.*?)["\']', html)
+                        if m:
+                            pdf_url = m.group(1)
+                            if pdf_url.startswith("//"):
+                                pdf_url = "https:" + pdf_url
+                            elif pdf_url.startswith("/"):
+                                pdf_url = domain + pdf_url
+                            vprint(f"Found PDF URL on Sci-Hub: {pdf_url}")
+                            async with session.get(pdf_url) as pdf_resp:
+                                vprint(f"Sci-Hub PDF HTTP status: {pdf_resp.status}")
+                                if pdf_resp.status == 200:
+                                    with open(filepath, "wb") as f:
+                                        f.write(await pdf_resp.read())
+                                    print(f"Downloaded PDF from Sci-Hub: {filepath}")
+                                    return True
+        except Exception as e:
+            print(f"Error accessing Sci-Hub at {domain}: {e}")
+    return False
+
+async def download_from_anna_archive(doi: str, download_folder: str = "."):
+    safe_doi = doi.replace('/', '_')
+    filename = f"{safe_doi}_anna.pdf"
+    filepath = f"{download_folder}/{filename}"
+    anna_domains = [
+        "https://annas-archive.li",
+        "https://annas-archive.se",
+        "https://annas-archive.org"
+    ]
+    for domain in anna_domains:
+        anna_url = f"{domain}/scidb/{doi}"
+        vprint(f"Trying Anna's Archive domain: {anna_url}")
+        try:
+            async with aiohttp.TCPConnector() as conn:
+                async with aiohttp.ClientSession(connector=conn) as session:
+                    async with session.get(anna_url) as resp:
+                        vprint(f"Anna's Archive HTTP status: {resp.status}")
+                        if resp.status != 200:
+                            vprint(f"Anna's Archive page not found for DOI: {doi} at {domain}")
+                            continue
+                        html = await resp.text()
+                        # Find md5sum from the "Record in Anna’s Archive" link
+                        md5_match = re.search(r'<a[^>]+href=["\']/md5/([a-fA-F0-9]{32})["\']', html)
+                        if not md5_match:
+                            vprint(f"No md5sum found on Anna's Archive for DOI: {doi} at {domain}")
+                            continue
+                        md5sum = md5_match.group(1)
+                        vprint(f"Found md5sum on Anna's Archive: {md5sum}")
+                        # Find all links ending with <md5sum>.pdf
+                        pdf_links = re.findall(r'<a[^>]+href=["\']([^"\']*' + re.escape(md5sum) + r'\.pdf[^"\']*)["\']', html)
+                        if not pdf_links:
+                            vprint(f"No PDF links found for md5sum {md5sum} on Anna's Archive for DOI: {doi} at {domain}")
+                            continue
+                        for pdf_url in pdf_links:
+                            # Make absolute URL if needed
+                            if pdf_url.startswith("/"):
+                                pdf_url_full = domain + pdf_url
+                            elif pdf_url.startswith("http"):
+                                pdf_url_full = pdf_url
+                            else:
+                                pdf_url_full = domain + "/" + pdf_url
+                            vprint(f"Trying PDF link from Anna's Archive: {pdf_url_full}")
+                            try:
+                                async with session.get(pdf_url_full) as pdf_resp:
+                                    vprint(f"Anna's Archive PDF HTTP status: {pdf_resp.status}")
+                                    if pdf_resp.status == 200:
+                                        with open(filepath, "wb") as f:
+                                            f.write(await pdf_resp.read())
+                                        print(f"Downloaded PDF from Anna's Archive: {filepath}")
+                                        return True
+                                    else:
+                                        print(f"PDF download failed from Anna's Archive for DOI: {doi} at {pdf_url_full}")
+                            except Exception as e:
+                                print(f"Error downloading PDF from Anna's Archive for DOI {doi} at {pdf_url_full}: {e}")
+                        print(f"All PDF links tried for md5sum {md5sum} but failed for DOI: {doi} at {domain}")
+        except Exception as e:
+            print(f"Error accessing Anna's Archive for DOI {doi} at {domain}: {e}")
+    return False
+
+async def download_by_doi(doi: str, download_folder: str = ".", db: str = "all", no_download: bool = False):
+    vprint(f"Starting download_by_doi for DOI: {doi}, folder: {download_folder}, db: {db}, no_download: {no_download}")
+    results = await search_documents(doi, 1)
+    
+    if results:
+        document = json.loads(results[0].document)
+        print("Search result for DOI:")
+        print(format_reference(document))
+        if VERBOSE:
+            print("Full document JSON:")
+            print(json.dumps(document, indent=2))
+        print('-----')
+        
+        id = document.get('id')
+    else:
+        print(f"No document found for DOI: {doi}")
+        id = None
+
+    if no_download:
+        print("--no-download specified, skipping download.")
+        return None
+
+    # Check if the DOI is open access via Unpaywall
+    is_oa = await is_open_access_unpaywall(doi)
+    oa_status_text = "Open Access" if is_oa else "Closed Access"
+    
+    if is_oa:
+        print(f"DOI {doi} is Open Access. Using Unpaywall for download...")
+        if await download_from_unpaywall(doi, download_folder):
+            print(f"\nDownload Summary:")
+            print(f"Successfully downloaded: 1 PDF")
+            print(f"  ✓ {doi} [{oa_status_text}]")
+            return True
+        print(f"\nDownload Summary:")
+        print(f"Failed to download: 1 PDF")
+        print(f"  ✗ {doi} [{oa_status_text}]")
+        print(f"No PDF could be downloaded with this script for DOI: {doi}.")
+        return False
+
+    if not id and db in ["all", "nexus"]:
+        print(f"No ID available for Nexus download for DOI: {doi}.")
+
+    tried = False
+
+    if db in ["all", "nexus"] and id:
+        tried = True
+        vprint(f"Trying Nexus download for id: {id}, doi: {doi}")
+        if await download_from_nexus(id, doi, download_folder):
+            print(f"\nDownload Summary:")
+            print(f"Successfully downloaded: 1 PDF")
+            print(f"  ✓ {doi} [{oa_status_text}]")
+            return True
+        print(f"PDF file is not available on the Nexus server for DOI: {doi}.")
+        # Try Nexus bot as fallback
+        print(f"Trying Nexus bot for DOI: {doi}...")
+        if await download_from_nexus_bot(doi, download_folder):
+            print(f"\nDownload Summary:")
+            print(f"Successfully downloaded: 1 PDF")
+            print(f"  ✓ {doi} [{oa_status_text}]")
+            return True
+        print(f"PDF file is not available from Nexus bot for DOI: {doi}.")
+
+    if db in ["all", "scihub"]:
+        tried = True
+        print(f"Trying Sci-Hub for DOI: {doi}...")
+        if await download_from_scihub(doi, download_folder):
+            print(f"\nDownload Summary:")
+            print(f"Successfully downloaded: 1 PDF")
+            print(f"  ✓ {doi} [{oa_status_text}]")
+            return True
+        print(f"PDF file is not available on Sci-Hub for DOI: {doi}.")
+
+    if db in ["all", "anna"]:
+        tried = True
+        print(f"Trying Anna's Archive for DOI: {doi}...")
+        if await download_from_anna_archive(doi, download_folder):
+            print(f"\nDownload Summary:")
+            print(f"Successfully downloaded: 1 PDF")
+            print(f"  ✓ {doi} [{oa_status_text}]")
+            return True
+        print(f"PDF file is not available on Anna's Archive for DOI: {doi}.")
+
+    if db in ["all", "unpaywall"]:
+        tried = True
+        print(f"Trying Unpaywall for DOI: {doi}...")
+        if await download_from_unpaywall(doi, download_folder):
+            print(f"\nDownload Summary:")
+            print(f"Successfully downloaded: 1 PDF")
+            print(f"  ✓ {doi} [{oa_status_text}]")
+            return True
+        print(f"PDF file is not available on Unpaywall for DOI: {doi}.")
+
+    # Special handling for Elsevier and Wiley DOIs
+    if is_elsevier_doi(doi):
+        print(f"DOI {doi} appears to be an Elsevier article. Attempting Elsevier Full-Text API download...")
+        if await download_elsevier_pdf_by_doi(doi=doi, download_folder=download_folder, api_key=ELSEVIER_API_KEY):
+            print(f"\nDownload Summary:")
+            print(f"Successfully downloaded: 1 PDF")
+            print(f"  ✓ {doi} [{oa_status_text}]")
+            return True
+        print(f"PDF file is not available from Elsevier Full-Text API for DOI: {doi}.")
+
+    if is_wiley_doi(doi):
+        print(f"DOI {doi} appears to be a Wiley article. Attempting Wiley TDM API download...")
+        if await download_wiley_pdf_by_doi(doi, download_folder, tdm_token=WILEY_TDM_TOKEN):
+            print(f"\nDownload Summary:")
+            print(f"Successfully downloaded: 1 PDF")
+            print(f"  ✓ {doi} [{oa_status_text}]")
+            return True
+        print(f"PDF file is not available from Wiley TDM API for DOI: {doi}.")
+
+    if not tried:
+        print(f"No valid database specified for DOI: {doi}.")
+    
+    # print(f"\nDownload Summary:")
+    # print(f"Failed to download: 1 PDF")
+    # print(f"  ✗ {doi} [{oa_status_text}]")
+    return False
+
+async def download_by_doi_list(doi_file: str, download_folder: str = ".", db: str = "all", no_download: bool = False):
+    vprint(f"Starting download_by_doi_list for file: {doi_file}, folder: {download_folder}, db: {db}, no_download: {no_download}")
+    
+    # Check if the file contains only DOIs (one per line)
+    try:
+        with open(doi_file, "r", encoding="utf-8") as f:
+            lines = [line.strip() for line in f if line.strip()]
+        
+        # Check if all lines are DOIs
+        doi_pattern = r'^10\.\d{4,}[^\s]*[a-zA-Z0-9]$'
+        all_dois = all(re.match(doi_pattern, line) for line in lines)
+        
+        if not all_dois:
+            vprint(f"File {doi_file} does not contain only DOIs. Extracting DOIs...")
+            extract_dois_from_file(doi_file)
+            # Use the generated .dois.txt file
+            base_name = os.path.splitext(doi_file)[0]
+            doi_file = f"{base_name}.dois.txt"
+            
+            # Check if the extracted DOI file exists
+            if not os.path.exists(doi_file):
+                print(f"Error: DOI numbers cannot be extracted from {base_name}.txt.")
+                return
+            
+            vprint(f"Using extracted DOI file: {doi_file}")
+            
+            # Read the new file
+            with open(doi_file, "r", encoding="utf-8") as f:
+                dois = [line.strip() for line in f if line.strip()]
+        else:
+            dois = lines
+            
+    except Exception as e:
+        print(f"Failed to read DOI file: {e}")
+        return
+
+    successful_downloads = []
+    failed_downloads = []
+    # Track open access status for each DOI
+    successful_downloads = []
+    failed_downloads = []
+    
+    for doi in dois:
+        print(f"Processing DOI: {doi}")
+        # Get open access status
+        oa_status = await is_open_access_unpaywall(doi)
+        oa_status_text = "Open Access" if oa_status else "Closed Access"
+        
+        result = await download_by_doi(doi, download_folder=download_folder, db=db, no_download=no_download)
+        
+        if result is True:
+            successful_downloads.append((doi, oa_status))
+        elif result is False:
+            failed_downloads.append((doi, oa_status))
+        # result is None when no_download is True or no document found
+    
+    if not no_download:
+        print(f"\nDownload Summary:")
+        print(f"Successfully downloaded: {len(successful_downloads)} PDFs")
+        if successful_downloads:
+            for doi, oa_status in successful_downloads:
+                oa_status_text = "Open Access" if oa_status else "Closed Access"
+                print(f"  ✓ {doi} [{oa_status_text}]")
+        
+        print(f"Failed to download: {len(failed_downloads)} PDFs")
+        if failed_downloads:
+            for doi, oa_status in failed_downloads:
+                oa_status_text = "Open Access" if oa_status else "Closed Access"
+                print(f"  ✗ {doi} [{oa_status_text}]")
+
+def print_default_paths():
+    """
+    Print all default paths and configuration file locations used by the script.
+    """
+    print("Default configuration and data paths:")
+    print(f"  GETPAPERS_CONFIG_FILE: {GETPAPERS_CONFIG_FILE}")
+    print(f"  Default download folder: .")
+    print(f"  Platform: {platform.system()}")
+    print(f"  Nexus credentials file: {getattr(nexus, 'CREDENTIALS_FILE', 'N/A')}")
+    print(f"  Nexus session file: {getattr(nexus, 'SESSION_FILE', 'N/A')}")
+    print(f"  Nexus default proxy file: {getattr(nexus, 'DEFAULT_PROXY_FILE', 'N/A')}")
+
+async def main():
+    # Get the parent package name from the module's __name__
+    parent_package = __name__.split('.')[0] if '.' in __name__ else None
+
+    if parent_package is None:
+        program_name = 'getpapers'
+    elif '_' in parent_package:
+        # If the parent package has an underscore, strip it
+        parent_package = parent_package[:parent_package.index('_')]
+        program_name = f"{parent_package} getpapers"
+
+    argparser = argparse.ArgumentParser(
+        description="Search for and download scientific papers by DOI or keyword. "
+                   "Supports downloading from multiple sources including Unpaywall, Sci-Hub, Anna's Archive.",
+        epilog=(
+            "Examples:\n"
+            "  %(prog)s --search \"machine learning\"\n"
+            "  %(prog)s --doi 10.1038/nature12373\n"
+            "  %(prog)s --doi-file papers.txt\n"
+            "  %(prog)s --doi 10.1016/j.cell.2019.05.031 --db unpaywall\n"
+            "  %(prog)s --search \"deep learning\" --limit 10\n"
+            "  %(prog)s --doi 10.1016/j.cell.2019.05.031 --no-download\n"
+            "  %(prog)s --doi 10.1016/j.cell.2019.05.031 --download-folder ./pdfs\n"
+            "  %(prog)s --doi-file mylist.txt --db scihub\n"
+            "  %(prog)s --search \"climate change\" --verbose\n"
+            "  %(prog)s --doi 10.1002/anie.201915678 --config myconfig.json\n"
+            "  %(prog)s --clear-config\n"
+            "  %(prog)s --print-default\n"
+        ),
+        formatter_class=argparse.RawDescriptionHelpFormatter,
+        prog=program_name
+    )
+    argparser.add_argument("--search", type=str, help="Search keyword or DOI")
+    argparser.add_argument("--limit", type=int, default=DEFAULT_LIMIT)
+    argparser.add_argument("--doi", type=str, help="Specify a DOI to download the paper")
+    argparser.add_argument("--doi-file", type=str, help="Path to a text file containing DOIs (one per line)")
+    argparser.add_argument("--download-folder", type=str, default=".", help="Folder to save downloaded PDFs")
+    argparser.add_argument(
+        "--db",
+        type=str,
+        choices=["all", "nexus", "scihub", "anna", "unpaywall"],
+        default="all",
+        help="Specify which database to use for downloading PDFs: all, nexus, scihub, anna, unpaywall (default: all)"
+    )
+    argparser.add_argument(
+        "--no-download",
+        action="store_true",
+        help="Only show metadata, do not download PDFs"
+    )
+    argparser.add_argument(
+        "--verbose",
+        action="store_true",
+        help="Print more details of how the script is running"
+    )
+    argparser.add_argument(
+        "--config",
+        type=str,
+        help="Path to custom JSON configuration file (format: {\"email\": \"your@email.com\", \"elsevier_api_key\": \"key\", \"wiley_tdm_token\": \"token\", \"ieee_api_key\": \"key\"})"
+    )
+    argparser.add_argument(
+        "--clear-config",
+        action="store_true",
+        help="Delete the default configuration directory and all its contents"
+    )
+    argparser.add_argument(
+        "--print-default",
+        action="store_true",
+        help="Print all default paths and configuration file locations used by the script"
+    )
+    args = argparser.parse_args()
+
+    # Handle --print-default before anything else
+    if args.print_default:
+        print_default_paths()
+        sys.exit(0)
+
+    # Handle --clear-config before anything else
+    if args.clear_config:
+        config_dir = os.path.dirname(GETPAPERS_CONFIG_FILE)
+        if os.path.exists(config_dir):
+            try:
+                shutil.rmtree(config_dir)
+                print(f"Deleted configuration directory: {config_dir}")
+            except Exception as e:
+                print(f"Failed to delete configuration directory {config_dir}: {e}")
+        else:
+            print(f"Configuration directory does not exist: {config_dir}")
+        sys.exit(0)
+
+    # Check that mutually exclusive options are not specified together
+    exclusive_options = [args.doi, args.doi_file, args.search]
+    if sum(bool(opt) for opt in exclusive_options) > 1:
+        print("Error: Only one of --doi, --doi-file, or --search can be specified at a time.")
+        sys.exit(1)
+
+    # Set global verbose flag
+    global VERBOSE
+    VERBOSE = args.verbose
+
+    # Override GETPAPERS_CONFIG_FILE if custom config is specified
+    if args.config:
+        GETPAPERS_CONFIG_FILE = os.path.abspath(args.config)
+
+    # Load credentials from config file
+    load_credentials()
+
+    if args.doi:
+        await download_by_doi(args.doi, download_folder=args.download_folder, db=args.db, no_download=args.no_download)
+    elif args.search:
+        await search_and_print(args.search, args.limit)
+    elif args.doi_file:
+        await download_by_doi_list(args.doi_file, download_folder=args.download_folder, db=args.db, no_download=args.no_download)
+    else:
+        print("Please specify --search <keyword|doi>, --doi <doi>, or --doi-file <file>.")
+
+if __name__ == "__main__":
+    # Use the recommended event loop policy for Windows
+    if platform.system() == "Windows":
+        asyncio.set_event_loop_policy(asyncio.WindowsSelectorEventLoopPolicy())
+    
+    asyncio.run(main())