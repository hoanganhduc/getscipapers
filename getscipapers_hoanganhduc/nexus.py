--- conflicted
+++ resolved
@@ -2201,15 +2201,11 @@
         PHONE = creds.get("phone", PHONE)
         BOT_USERNAME = creds.get("bot_username", BOT_USERNAME)
         # Validate credentials
-<<<<<<< HEAD
         # Try testing credentials without proxy first
         test_result = await test_credentials(TG_API_ID, TG_API_HASH, PHONE)
         if not test_result.get("ok") and os.path.exists(DEFAULT_PROXY_FILE):
             info_print("Credential test failed without proxy, retrying with proxy...")
             test_result = await test_credentials(TG_API_ID, TG_API_HASH, PHONE, proxy=DEFAULT_PROXY_FILE)
-=======
-        test_result = await test_credentials(TG_API_ID, TG_API_HASH, PHONE)
->>>>>>> 26d6cc4b
         if test_result.get("ok"):
             info_print("Credentials validated successfully.")
             # Save to default location if not already there or if different
