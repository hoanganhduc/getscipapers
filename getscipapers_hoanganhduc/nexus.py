--- conflicted
+++ resolved
@@ -132,11 +132,7 @@
     default_log_file = os.path.join(log_dir, f"telegram_bot_{timestamp}.log")
 
     return {
-<<<<<<< HEAD
-        "session": os.path.join(base_dir, "telegram_session.session"),
-=======
-        "session": os.path.join(config_dir, "telegram_session"),
->>>>>>> fdf2a729
+        "session": os.path.join(config_dir, "telegram_session.session"),
         "credentials": os.path.join(config_dir, "credentials.json"),
         "proxy": os.path.join(config_dir, "proxy.json"),
         "log": default_log_file,
