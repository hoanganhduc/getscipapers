# Python script to interact with Nexus bot on Telegram

from telethon import TelegramClient, events
import asyncio
import json
import os
import sys
from datetime import datetime
import platform
import argparse
import logging
from telethon import connection
import requests
from bs4 import BeautifulSoup
import random
import socket
import ssl
import aiohttp
from urllib.parse import urlparse
import socks
from aiohttp_socks import ProxyConnector
import re
import select
import time
import readline
import signal
from concurrent.futures import ThreadPoolExecutor, as_completed
import shutil
from datetime import timedelta
import datetime as dt  # Add this import at the top if not already present
import itertools
import getpass
from .getpapers import extract_dois_from_text, extract_dois_from_file


if platform.system() == 'Windows':
    import msvcrt

# You need to get API credentials from https://my.telegram.org
TG_API_ID = ""  # Replace with your actual API ID
TG_API_HASH = ""  # Replace with your actual API hash
PHONE = ""  # Replace with your phone number
BOT_USERNAME = "SciNexBot"  # Replace with Nexus bot username
SESSION_FILE = ""

# Global variables for logging
verbose_mode = False
logger = None

def setup_logging(log_file=None, verbose=False):
    """Setup logging configuration"""
    global logger, verbose_mode
    verbose_mode = verbose
    
    # Create logger
    logger = logging.getLogger('TelegramBot')
    logger.setLevel(logging.DEBUG if verbose else logging.INFO)
    
    # Clear any existing handlers
    logger.handlers.clear()
    
    # Create formatter
    formatter = logging.Formatter('%(asctime)s - %(levelname)s - %(message)s')
    
    # Console handler
    console_handler = logging.StreamHandler()
    console_handler.setLevel(logging.DEBUG if verbose else logging.INFO)
    console_handler.setFormatter(formatter)
    logger.addHandler(console_handler)
    
    # File handler if log_file is specified
    if log_file:
        # Create log directory if it doesn't exist
        log_dir = os.path.dirname(log_file)
        if log_dir:
            os.makedirs(log_dir, exist_ok=True)
        
        file_handler = logging.FileHandler(log_file, encoding='utf-8')
        file_handler.setLevel(logging.DEBUG)
        file_handler.setFormatter(formatter)
        logger.addHandler(file_handler)
        
        logger.info(f"Logging to file: {log_file}")

def debug_print(message):
    """Print debug message if verbose mode is enabled"""
    if verbose_mode and logger:
        logger.debug(message)
    elif verbose_mode:
        print(f"DEBUG: {message}")

def info_print(message):
    """Print info message"""
    if logger:
        logger.info(message)
    else:
        print(message)

def error_print(message):
    """Print error message"""
    if logger:
        logger.error(message)
    else:
        print(f"ERROR: {message}")

# Set file paths based on operating system
def get_file_paths():
    """Get the appropriate file paths based on the operating system"""
    system = platform.system()
    
    if system == "Windows":
        # Windows: Use AppData\Local directory
        app_data = os.path.expandvars("%LOCALAPPDATA%")
        base_dir = os.path.join(app_data, "getscipapers", "nexus")
        log_dir = os.path.join(app_data, "getscipapers", "nexus", "logs")
        config_dir = base_dir
        download_dir = os.path.join(os.path.expanduser("~"), "Downloads", "getscipapers", "nexus")
    elif system == "Darwin":  # macOS
        # macOS: Use ~/Library/Application Support directory
        home = os.path.expanduser("~")
        base_dir = os.path.join(home, "Library", "Application Support", "getscipapers", "nexus")
        log_dir = os.path.join(base_dir, "getscipapers", "nexus", "logs")
        config_dir = base_dir
        download_dir = os.path.join(home, "Downloads", "getscipapers", "nexus")
    else:  # Linux and other Unix-like systems
        # Linux: Use ~/.config for credentials and session files
        home = os.path.expanduser("~")
        base_dir = os.path.join(home, ".config", "getscipapers", "nexus")
        log_dir = os.path.join(home, ".config", "getscipapers", "nexus", "logs")
        config_dir = os.path.join(home, ".config", "getscipapers", "nexus")
        download_dir = os.path.join(home, "Downloads", "getscipapers", "nexus")
    
    # Create directories if they don't exist
    os.makedirs(base_dir, exist_ok=True)
    os.makedirs(log_dir, exist_ok=True)
    os.makedirs(config_dir, exist_ok=True)
    os.makedirs(download_dir, exist_ok=True)
    
    # Default log file
    timestamp = datetime.now().strftime("%Y%m%d")
    default_log_file = os.path.join(log_dir, f"telegram_bot_{timestamp}.log")
    
    return {
        "session": os.path.join(base_dir, "telegram_session"),
        "credentials": os.path.join(config_dir, "credentials.json"),
        "proxy": os.path.join(config_dir, "proxy.json"),
        "log": default_log_file,
        "download": download_dir
    }

# Update file paths to use the platform-specific paths
file_paths = get_file_paths()
SESSION_FILE = file_paths["session"]
CREDENTIALS_FILE = file_paths["credentials"]
DEFAULT_PROXY_FILE = file_paths["proxy"]
DEFAULT_LOG_FILE = file_paths["log"]
DEFAULT_DOWNLOAD_DIR = file_paths["download"]

def get_free_proxies():
    """Retrieve free proxy list from free-proxy-list.net, test them for speed in parallel, and save to proxy list file for further checking later"""
    info_print("Retrieving free proxies from free-proxy-list.net...")
    
    # Countries that block or restrict Telegram access
    BLOCKED_COUNTRIES = {
        'VN': 'Vietnam',
        'CN': 'China', 
        'IR': 'Iran',
        'RU': 'Russia',
        'BY': 'Belarus',
        'TH': 'Thailand',
        'ID': 'Indonesia',
        'BD': 'Bangladesh',
        'PK': 'Pakistan',
        'IN': 'India',  # Some regions have restrictions
        'KZ': 'Kazakhstan',
        'UZ': 'Uzbekistan',
        'TJ': 'Tajikistan',
        'TM': 'Turkmenistan',
        'KG': 'Kyrgyzstan',
        'MY': 'Malaysia',  # Some restrictions
        'SG': 'Singapore',  # Some corporate restrictions
        'AE': 'UAE',  # Some restrictions
        'SA': 'Saudi Arabia',  # Some restrictions
        'EG': 'Egypt',  # Periodic blocks
        'TR': 'Turkey',  # Periodic blocks
        'UA': 'Ukraine'  # Due to ongoing conflict, some restrictions
    }
    
    try:
        # Send request to free-proxy-list.net
        headers = {
            'User-Agent': 'Mozilla/5.0 (Windows NT 10.0; Win64; x64) AppleWebKit/537.36 (KHTML, like Gecko) Chrome/91.0.4472.124 Safari/537.36'
        }
        
        debug_print("Sending request to free-proxy-list.net...")
        response = requests.get('https://free-proxy-list.net/', headers=headers, timeout=10)
        response.raise_for_status()
        
        # Parse HTML content
        debug_print("Parsing HTML content...")
        soup = BeautifulSoup(response.content, 'html.parser')
        
        proxies = []
        
        # First try to find the proxy table
        table = soup.find('table', {'class': 'table table-striped table-bordered'})
        if not table:
            # Fallback to original method
            table = soup.find('table', {'id': 'proxylisttable'})
        
        if table:
            debug_print("Found proxy table, parsing structured data...")
            tbody = table.find('tbody')
            if tbody:
                rows = tbody.find_all('tr')
                debug_print(f"Found {len(rows)} proxy rows")
                
                for row in rows:
                    cols = row.find_all('td')
                    if len(cols) >= 8:  # Updated to check for 8 columns based on the structure
                        ip = cols[0].text.strip()
                        port = cols[1].text.strip()
                        country_code = cols[2].text.strip()
                        country = cols[3].text.strip()
                        anonymity = cols[4].text.strip()
                        google = cols[5].text.strip()
                        https_support = cols[6].text.strip().lower() == 'yes'
                        last_checked = cols[7].text.strip()
                        
                        # Skip proxies from countries that block Telegram
                        if country_code.upper() in BLOCKED_COUNTRIES:
                            blocked_country_name = BLOCKED_COUNTRIES[country_code.upper()]
                            debug_print(f"Skipping proxy from {blocked_country_name} (blocks Telegram): {ip}:{port}")
                            continue
                        
                        # Additional check by country name for cases where country code might be missing/wrong
                        country_upper = country.upper()
                        skip_proxy = False
                        for code, name in BLOCKED_COUNTRIES.items():
                            if name.upper() in country_upper or country_upper in name.upper():
                                debug_print(f"Skipping proxy from {name} (blocks Telegram): {ip}:{port}")
                                skip_proxy = True
                                break
                        
                        if skip_proxy:
                            continue
                        
                        # Only include HTTPS-supporting proxies
                        if https_support and ip and port:
                            try:
                                proxy_info = {
                                    'ip': ip,
                                    'port': int(port),
                                    'country_code': country_code,
                                    'country': country,
                                    'anonymity': anonymity,
                                    'google': google,
                                    'https': https_support,
                                    'last_checked': last_checked
                                }
                                proxies.append(proxy_info)
                                debug_print(f"Added proxy: {ip}:{port} ({country})")
                            except ValueError:
                                debug_print(f"Skipping proxy with invalid port: {ip}:{port}")
                                continue
        
        # If table parsing failed or found no proxies, try raw proxy list
        if not proxies:
            debug_print("Table parsing failed or no HTTPS proxies found, looking for raw proxy list...")
            
            # Look for the modal with raw proxy list
            modal_title = soup.find('h4', {'class': 'modal-title', 'id': 'myModalLabel'})
            if modal_title and 'Raw Proxy List' in modal_title.text:
                debug_print("Found raw proxy list modal...")
                
                # Find the textarea with the proxy list
                modal_body = modal_title.find_parent().find_next_sibling('div', {'class': 'modal-body'})
                if modal_body:
                    textarea = modal_body.find('textarea', {'class': 'form-control'})
                    if textarea:
                        debug_print("Found textarea with proxy list...")
                        proxy_text = textarea.text.strip()
                        
                        # Parse the raw proxy list
                        lines = proxy_text.split('\n')
                        for line in lines:
                            line = line.strip()
                            if ':' in line and not line.startswith('Free proxies') and not line.startswith('Updated at'):
                                try:
                                    ip, port = line.split(':', 1)
                                    ip = ip.strip()
                                    port = int(port.strip())
                                    
                                    if ip and port:
                                        # For raw list, we can't filter by country since no country info is available
                                        # But we'll still add them as they might be from allowed countries
                                        proxy_info = {
                                            'ip': ip,
                                            'port': port,
                                            'country_code': 'Unknown',
                                            'country': 'Unknown',
                                            'anonymity': 'Unknown',
                                            'google': 'Unknown',
                                            'https': True,  # Assume HTTPS support for raw list
                                            'last_checked': 'Unknown'
                                        }
                                        proxies.append(proxy_info)
                                        debug_print(f"Added proxy from raw list: {ip}:{port}")
                                except (ValueError, IndexError):
                                    debug_print(f"Skipping invalid proxy line: {line}")
                                    continue
            
            # If still no proxies found, try alternative parsing methods
            if not proxies:
                debug_print("Modal method failed, trying alternative parsing...")
                
                # Look for any textarea that might contain proxy data
                textareas = soup.find_all('textarea')
                for textarea in textareas:
                    if textarea.text and ':' in textarea.text:
                        debug_print("Found textarea with potential proxy data...")
                        proxy_text = textarea.text.strip()
                        
                        lines = proxy_text.split('\n')
                        for line in lines:
                            line = line.strip()
                            if ':' in line and not line.startswith('Free proxies') and not line.startswith('Updated at'):
                                try:
                                    ip, port = line.split(':', 1)
                                    ip = ip.strip()
                                    port = int(port.strip())
                                    
                                    # Basic IP validation
                                    if ip and port and len(ip.split('.')) == 4:
                                        proxy_info = {
                                            'ip': ip,
                                            'port': port,
                                            'country_code': 'Unknown',
                                            'country': 'Unknown',
                                            'anonymity': 'Unknown',
                                            'google': 'Unknown',
                                            'https': True,
                                            'last_checked': 'Unknown'
                                        }
                                        proxies.append(proxy_info)
                                        debug_print(f"Added proxy from textarea: {ip}:{port}")
                                except (ValueError, IndexError):
                                    debug_print(f"Skipping invalid proxy line: {line}")
                                    continue
                        
                        # If we found proxies in this textarea, break
                        if proxies:
                            break
        
        if not proxies:
            error_print("No suitable proxies found")
            return False
        
        blocked_countries_list = ", ".join(BLOCKED_COUNTRIES.values())
        info_print(f"Found {len(proxies)} proxies (excluding countries that block Telegram: {blocked_countries_list})")
        
        # Test proxy speeds in parallel
        info_print("Testing proxy speeds for internet connectivity in parallel...")
        
        # Test up to 50 random proxies to find working ones
        test_proxies = random.sample(proxies, min(50, len(proxies)))
        info_print(f"Testing {len(test_proxies)} proxies in parallel...")
        
        # Use ThreadPoolExecutor for parallel testing
        
        tested_proxies = []
        max_workers = min(20, len(test_proxies))  # Limit concurrent threads
        
        def test_single_proxy(proxy_info, index):
            """Test a single proxy and return result"""
            try:
                debug_print(f"Testing proxy {index}: {proxy_info['ip']}:{proxy_info['port']} ({proxy_info['country']})")
                speed = test_proxy_speed(proxy_info['ip'], proxy_info['port'])
                
                if speed > 0:
                    proxy_info['speed_ms'] = speed
                    info_print(f"✓ Proxy {index} works: {speed:.0f}ms ({proxy_info['country']})")
                    return proxy_info
                else:
                    debug_print(f"✗ Proxy {index} failed connectivity test")
                    return None
            except Exception as e:
                debug_print(f"✗ Proxy {index} error: {str(e)}")
                return None
        
        # Execute parallel testing
        with ThreadPoolExecutor(max_workers=max_workers) as executor:
            # Submit all tasks
            future_to_proxy = {
                executor.submit(test_single_proxy, proxy_info, i + 1): proxy_info 
                for i, proxy_info in enumerate(test_proxies)
            }
            
            # Collect results as they complete
            completed_count = 0
            for future in as_completed(future_to_proxy):
                completed_count += 1
                result = future.result()
                
                if result:
                    tested_proxies.append(result)
                    debug_print(f"Added working proxy: {result['ip']}:{result['port']}")
                
                # Show progress
                if completed_count % 5 == 0 or completed_count == len(test_proxies):
                    info_print(f"Progress: {completed_count}/{len(test_proxies)} tested, {len(tested_proxies)} working")
                
                # Stop if we have found enough working proxies
                if len(tested_proxies) >= 15:  # Get a few extra in case some fail later
                    info_print("Found enough working proxies, cancelling remaining tests...")
                    # Cancel remaining futures
                    for remaining_future in future_to_proxy:
                        if not remaining_future.done():
                            remaining_future.cancel()
                    break
        
        if not tested_proxies:
            error_print("No working proxies found")
            return False
        
        # Sort by speed (fastest first) and take top 10
        tested_proxies.sort(key=lambda x: x['speed_ms'])
        top_10_proxies = tested_proxies[:10]
        
        info_print(f"Selected top {len(top_10_proxies)} fastest working proxies:")
        for i, proxy in enumerate(top_10_proxies, 1):
            info_print(f"  {i}. {proxy['ip']}:{proxy['port']} - {proxy['speed_ms']:.0f}ms ({proxy['country']})")
        
        # Save only the proxy list for later checking - DO NOT save to default proxy file
        proxy_list_file = DEFAULT_PROXY_FILE.replace('.json', '_list.json')
        debug_print(f"Saving proxy list to: {proxy_list_file}")
        
        try:
            with open(proxy_list_file, 'w') as f:
                json.dump({
                    'top_10_fastest': top_10_proxies,
                    'all_tested_proxies': tested_proxies,
                    'all_proxies': proxies,
                    'blocked_countries': BLOCKED_COUNTRIES,
                    'timestamp': datetime.now().isoformat(),
                    'note': 'Proxy list for further checking - excludes countries that block Telegram - no default proxy auto-selected',
                    'parallel_testing': True
                }, f, indent=2)
            
            info_print(f"Proxy list saved to: {proxy_list_file}")
            info_print(f"Found {len(top_10_proxies)} working proxies available for later use")
            debug_print("No default proxy configuration created - proxies saved for manual selection")
            return True
            
        except Exception as e:
            error_print(f"Error saving proxy list: {e}")
            return False
            
    except requests.RequestException as e:
        error_print(f"Error retrieving proxy list: {e}")
        debug_print(f"Request error details: {type(e).__name__}: {str(e)}")
        return False
    except Exception as e:
        error_print(f"Unexpected error while getting proxies: {e}")
        debug_print(f"Unexpected error details: {type(e).__name__}: {str(e)}")
        return False

def test_proxy_speed(ip, port, timeout=10):
    """
    Test proxy speed by making a simple HTTP request through the proxy
    
    Args:
        ip: Proxy IP address
        port: Proxy port
        timeout: Request timeout in seconds
        
    Returns:
        Response time in milliseconds (0 if failed)
    """
    try:
        proxy_url = f"http://{ip}:{port}"
        proxies = {
            'http': proxy_url,
            'https': proxy_url
        }
        
        # Test URL - use a fast, reliable endpoint
        test_urls = [
            'http://httpbin.org/ip',
            'http://icanhazip.com',
            'http://ipinfo.io/ip'
        ]
        
        for test_url in test_urls:
            try:
                debug_print(f"Testing proxy {ip}:{port} with {test_url}")
                start_time = time.time()
                
                response = requests.get(
                    test_url,
                    proxies=proxies,
                    timeout=timeout,
                    headers={'User-Agent': 'Mozilla/5.0 (Windows NT 10.0; Win64; x64) AppleWebKit/537.36'}
                )
                
                end_time = time.time()
                
                if response.status_code == 200:
                    response_time_ms = (end_time - start_time) * 1000
                    debug_print(f"Proxy {ip}:{port} responded in {response_time_ms:.0f}ms")
                    return response_time_ms
                else:
                    debug_print(f"Proxy {ip}:{port} returned status {response.status_code}")
                    
            except requests.RequestException as e:
                debug_print(f"Proxy {ip}:{port} failed with {test_url}: {str(e)}")
                continue
        
        # If all test URLs failed
        debug_print(f"Proxy {ip}:{port} failed all connectivity tests")
        return 0
        
    except Exception as e:
        debug_print(f"Error testing proxy {ip}:{port}: {str(e)}")
        return 0

def load_proxy_config(proxy):
    """Load proxy configuration from file or dict"""
    if isinstance(proxy, str):
        debug_print(f"Loading proxy configuration from file: {proxy}")
        try:
            with open(proxy, 'r') as f:
                proxy_config = json.load(f)
            info_print(f"Loaded proxy configuration from: {proxy}")
            debug_print(f"Proxy config: {proxy_config}")
            return proxy_config
        except (FileNotFoundError, json.JSONDecodeError) as e:
            error_print(f"Error loading proxy configuration file: {e}")
            info_print("Attempting to fetch new proxy configuration...")
            if get_free_proxies():
                debug_print("Successfully fetched new proxy, retrying load...")
                try:
                    with open(proxy, 'r') as f:
                        proxy_config = json.load(f)
                    info_print(f"Loaded new proxy configuration from: {proxy}")
                    debug_print(f"New proxy config: {proxy_config}")
                    return proxy_config
                except (FileNotFoundError, json.JSONDecodeError) as retry_e:
                    error_print(f"Error loading newly fetched proxy configuration: {retry_e}")
                    return None
            else:
                error_print("Failed to fetch new proxy configuration")
                return None
    return proxy

async def test_proxy_telegram_connection(proxy_config, timeout=10):
    """
    Test if a proxy can successfully connect to Telegram
    Based on OONI probe methodology for testing Telegram connectivity
    """
    if not proxy_config:
        debug_print("No proxy configuration provided for testing")
        return {"success": False, "error": "No proxy configuration"}
    
    debug_print(f"Testing proxy connection to Telegram: {proxy_config['addr']}:{proxy_config['port']}")
    
    # Telegram endpoints to test (similar to OONI probe)
    telegram_endpoints = [
        ("149.154.175.50", 443),  # DC2 (primary)
        ("149.154.167.51", 443),  # DC4
        ("149.154.175.100", 443), # DC2 alt
        ("95.161.76.100", 443),   # DC1
    ]
    
    # Telegram web endpoints
    telegram_web_endpoints = [
        "https://web.telegram.org",
        "https://telegram.org",
        "https://core.telegram.org"
    ]
    
    results = {
        "success": False,
        "proxy": f"{proxy_config['type']}://{proxy_config['addr']}:{proxy_config['port']}",
        "tcp_connect": {},
        "web_connectivity": {},
        "error": None
    }
    
    try:
        
        # Test 1: Direct TCP connection to Telegram servers
        debug_print("Testing TCP connections to Telegram servers...")
        tcp_success_count = 0
        
        for host, port in telegram_endpoints:
            try:
                debug_print(f"Testing TCP connection to {host}:{port}")
                
                # Create socket connection through proxy
                if proxy_config['type'].lower() == 'socks5':
                    try:
                        sock = socks.socksocket()
                        sock.set_proxy(socks.SOCKS5, proxy_config['addr'], proxy_config['port'],
                                        username=proxy_config.get('username'),
                                        password=proxy_config.get('password'))
                        sock.settimeout(timeout)
                        sock.connect((host, port))
                        sock.close()
                        results["tcp_connect"][f"{host}:{port}"] = {"success": True, "time": "< timeout"}
                        tcp_success_count += 1
                        debug_print(f"✓ TCP connection successful to {host}:{port}")
                    except ImportError:
                        debug_print("PySocks not available for SOCKS5 testing, skipping TCP test")
                        results["tcp_connect"][f"{host}:{port}"] = {"success": False, "error": "PySocks not available"}
                    except Exception as e:
                        results["tcp_connect"][f"{host}:{port}"] = {"success": False, "error": str(e)}
                        debug_print(f"✗ TCP connection failed to {host}:{port}: {e}")
                else:
                    # For HTTP proxies, we'll test via web connectivity instead
                    debug_print(f"Skipping direct TCP test for HTTP proxy, will test via web connectivity")
                    results["tcp_connect"][f"{host}:{port}"] = {"success": None, "note": "HTTP proxy - tested via web"}
                    
            except Exception as e:
                results["tcp_connect"][f"{host}:{port}"] = {"success": False, "error": str(e)}
                debug_print(f"✗ TCP connection failed to {host}:{port}: {e}")
        
        # Test 2: Web connectivity to Telegram websites
        debug_print("Testing web connectivity to Telegram websites...")
        web_success_count = 0
        
        # Setup proxy for aiohttp
        proxy_url = None
        proxy_auth = None
        
        if proxy_config['type'].lower() in ['http', 'https']:
            proxy_url = f"http://{proxy_config['addr']}:{proxy_config['port']}"
            if proxy_config.get('username') and proxy_config.get('password'):
                proxy_auth = aiohttp.BasicAuth(proxy_config['username'], proxy_config['password'])
        elif proxy_config['type'].lower() == 'socks5':
            proxy_url = f"socks5://{proxy_config['addr']}:{proxy_config['port']}"
            if proxy_config.get('username') and proxy_config.get('password'):
                proxy_url = f"socks5://{proxy_config['username']}:{proxy_config['password']}@{proxy_config['addr']}:{proxy_config['port']}"
        
        connector = None
        if proxy_url:
            try:
                # Try to create connector with proxy support
                if proxy_config['type'].lower() == 'socks5':
                    try:
                        connector = ProxyConnector.from_url(proxy_url)
                        debug_print(f"Using SOCKS5 connector: {proxy_url}")
                    except ImportError:
                        debug_print("aiohttp-socks not available, falling back to basic connector")
                        connector = aiohttp.TCPConnector()
                else:
                    connector = aiohttp.TCPConnector()
            except Exception as e:
                debug_print(f"Error creating connector: {e}")
                connector = aiohttp.TCPConnector()
        
        timeout_config = aiohttp.ClientTimeout(total=timeout)
        
        async with aiohttp.ClientSession(
            connector=connector,
            timeout=timeout_config
        ) as session:
            
            for url in telegram_web_endpoints:
                try:
                    debug_print(f"Testing web connectivity to {url}")
                    start_time = asyncio.get_event_loop().time()
                    
                    kwargs = {}
                    if proxy_url and proxy_config['type'].lower() in ['http', 'https']:
                        kwargs['proxy'] = proxy_url
                        if proxy_auth:
                            kwargs['proxy_auth'] = proxy_auth
                    
                    async with session.get(url, **kwargs) as response:
                        end_time = asyncio.get_event_loop().time()
                        response_time = round((end_time - start_time) * 1000, 2)  # ms
                        
                        if response.status == 200:
                            # Check if response contains Telegram-specific content
                            content = await response.text()
                            telegram_indicators = ['telegram', 'Telegram', 'MTProto', 'telegram.org']
                            has_telegram_content = any(indicator in content for indicator in telegram_indicators)
                            
                            results["web_connectivity"][url] = {
                                "success": True,
                                "status_code": response.status,
                                "response_time_ms": response_time,
                                "has_telegram_content": has_telegram_content
                            }
                            web_success_count += 1
                            debug_print(f"✓ Web connectivity successful to {url} ({response_time}ms)")
                        else:
                            results["web_connectivity"][url] = {
                                "success": False,
                                "status_code": response.status,
                                "response_time_ms": response_time,
                                "error": f"HTTP {response.status}"
                            }
                            debug_print(f"✗ Web connectivity failed to {url}: HTTP {response.status}")
                            
                except asyncio.TimeoutError:
                    results["web_connectivity"][url] = {
                        "success": False,
                        "error": "Timeout",
                        "response_time_ms": timeout * 1000
                    }
                    debug_print(f"✗ Web connectivity timeout to {url}")
                except Exception as e:
                    results["web_connectivity"][url] = {
                        "success": False,
                        "error": str(e)
                    }
                    debug_print(f"✗ Web connectivity failed to {url}: {e}")
        
        # Determine overall success
        total_tcp_tests = len([r for r in results["tcp_connect"].values() if r.get("success") is not None])
        total_web_tests = len(telegram_web_endpoints)
        
        tcp_success_rate = tcp_success_count / max(total_tcp_tests, 1)
        web_success_rate = web_success_count / total_web_tests
        
        # Consider proxy working if at least 50% of web tests pass
        # (TCP tests are optional depending on proxy type)
        if web_success_rate >= 0.5:
            results["success"] = True
            info_print(f"✓ Proxy connectivity test PASSED - Web: {web_success_count}/{total_web_tests}, TCP: {tcp_success_count}/{total_tcp_tests}")
        else:
            results["success"] = False
            results["error"] = f"Low success rate - Web: {web_success_rate:.1%}, TCP: {tcp_success_rate:.1%}"
            info_print(f"✗ Proxy connectivity test FAILED - {results['error']}")
        
        return results
        
    except Exception as e:
        error_msg = f"Proxy test failed: {str(e)}"
        error_print(error_msg)
        debug_print(f"Proxy test exception: {type(e).__name__}: {str(e)}")
        results["success"] = False
        results["error"] = error_msg
        return results

async def test_and_select_working_proxy():
    """Test multiple proxies in parallel and select the first working one for Telegram"""
    info_print("Testing proxy connectivity to Telegram servers...")
    
    # First try to get fresh proxies
    if not get_free_proxies():
        error_print("Failed to fetch proxy list")
        return None
    
    # Load the proxy list
    proxy_list_file = DEFAULT_PROXY_FILE.replace('.json', '_list.json')
    
    try:
        with open(proxy_list_file, 'r') as f:
            proxy_data = json.load(f)
        
        all_proxies = proxy_data.get('all_proxies', [])
        if not all_proxies:
            error_print("No proxies available for testing")
            return None
        
        # Use only the top 10 fastest proxies from the full list
        top_10_fastest = proxy_data.get('top_10_fastest', [])
        test_proxy_list = top_10_fastest if top_10_fastest else all_proxies[:10]
        
        info_print(f"Testing top {len(test_proxy_list)} fastest proxies for Telegram connectivity in parallel...")
        info_print("Will use the first working proxy found...")
        
        # Create tasks for parallel testing
        async def test_single_proxy(proxy_info, index):
            """Test a single proxy and return result with index"""
            try:
                debug_print(f"Testing proxy {index}: {proxy_info['ip']}:{proxy_info['port']} ({proxy_info['country']}) - {proxy_info.get('speed_ms', 'N/A')}ms")
                
                proxy_config = {
                    'type': 'http',
                    'addr': proxy_info['ip'],
                    'port': proxy_info['port'],
                    'username': None,
                    'password': None
                }
                
                test_result = await test_proxy_telegram_connection(proxy_config, timeout=15)
                
                if test_result['success']:
                    info_print(f"✓ Proxy {index} WORKS: {proxy_info['ip']}:{proxy_info['port']}")
                    return proxy_config, index, proxy_info
                else:
                    debug_print(f"✗ Proxy {index} failed: {test_result.get('error', 'Unknown error')}")
                    return None, index, proxy_info
                    
            except Exception as e:
                debug_print(f"✗ Proxy {index} error: {str(e)}")
                return None, index, proxy_info
        
        # Create tasks for all proxies
        tasks = [
            test_single_proxy(proxy_info, i + 1) 
            for i, proxy_info in enumerate(test_proxy_list)
        ]
        
        # Convert coroutines to tasks for proper cancellation
        actual_tasks = [asyncio.create_task(coro) for coro in tasks]
        
        # Run tasks in parallel and return when first one succeeds
        try:
            for task in asyncio.as_completed(actual_tasks):
                proxy_config, _, proxy_info = await task
                
                if proxy_config:  # Found a working proxy
                    info_print(f"Selected working proxy: {proxy_info['ip']}:{proxy_info['port']} ({proxy_info['country']})")
                    
                    # Cancel remaining tasks
                    for remaining_task in actual_tasks:
                        if not remaining_task.done():
                            remaining_task.cancel()
                    
                    # Save the working proxy configuration
                    with open(DEFAULT_PROXY_FILE, 'w') as f:
                        json.dump(proxy_config, f, indent=2)
                    
                    info_print(f"Working proxy configuration saved to: {DEFAULT_PROXY_FILE}")
                    return proxy_config
            
            # If we reach here, no working proxy was found
            error_print("No working proxies found for Telegram")
            return None
            
        except Exception as e:
            error_print(f"Error during parallel proxy testing: {e}")
            debug_print(f"Parallel testing error: {type(e).__name__}: {str(e)}")
            return None
            
    except Exception as e:
        error_print(f"Error testing proxies: {e}")
        debug_print(f"Proxy testing error: {type(e).__name__}: {str(e)}")
        return None

async def test_telegram_connection(api_id, api_hash, phone_number, session_file='telegram_session', proxy=None):
    """
    Test connection to Telegram servers with comprehensive diagnostics
    
    Args:
        api_id: Your Telegram API ID
        api_hash: Your Telegram API hash
        phone_number: Your phone number (not used, kept for compatibility)
        session_file: Name of the session file
        proxy: Proxy configuration dict or file path
    """
    print("\n" + "="*70)
    print("TELEGRAM CONNECTION TEST")
    print("="*70)
    
    # Test 1: Proxy connectivity (if configured)
    if proxy:
        print("🔧 Step 1: Testing proxy configuration...")
        
        # Load proxy configuration
        proxy_config = load_proxy_config(proxy)
        if proxy_config is None:
            error_print("✗ Failed to load proxy configuration")
            return
        
        info_print(f"Using proxy: {proxy_config['type']}://{proxy_config['addr']}:{proxy_config['port']}")
        
        # Test proxy connectivity to Telegram
        proxy_test_result = await test_proxy_telegram_connection(proxy_config, timeout=15)
        
        if proxy_test_result['success']:
            print("✅ Proxy connectivity: PASSED")
            
            # Show detailed proxy test results if verbose
            if verbose_mode:
                print("   📊 Proxy Test Details:")
                tcp_results = proxy_test_result.get('tcp_connect', {})
                for endpoint, result in tcp_results.items():
                    status = "✓" if result.get('success') else "✗"
                    print(f"   {status} TCP {endpoint}: {result.get('error', 'OK')}")
                
                web_results = proxy_test_result.get('web_connectivity', {})
                for url, result in web_results.items():
                    status = "✓" if result.get('success') else "✗"
                    time_info = f" ({result.get('response_time_ms', 0)}ms)" if result.get('response_time_ms') else ""
                    print(f"   {status} WEB {url}{time_info}")
        else:
            print("❌ Proxy connectivity: FAILED")
            error_print(f"Proxy test error: {proxy_test_result.get('error', 'Unknown error')}")
            print("   Try running with --no-proxy to test direct connection")
    else:
        print("🔧 Step 1: No proxy configured - testing direct connection")
    
    print()
    
    # Test 2: Session file validation
    print("🔧 Step 2: Checking session file...")
    session_path = f"{session_file}.session"
    
    if os.path.exists(session_path):
        file_size = os.path.getsize(session_path)
        file_age = datetime.now() - datetime.fromtimestamp(os.path.getmtime(session_path))
        
        print(f"✅ Session file exists: {session_path}")
        print(f"   📏 File size: {file_size} bytes")
        print(f"   📅 Last modified: {file_age.days} days ago")
        
        if file_size < 100:
            print("   ⚠️  Warning: Session file seems unusually small")
        if file_age.days > 30:
            print("   ⚠️  Warning: Session file is quite old, may need re-authentication")
    else:
        print("❌ Session file not found")
        print(f"   Expected location: {session_path}")
        print("   Run with --create-session to create a new session")
        return
    
    print()
    
    # Test 3: Telegram client connection
    print("🔧 Step 3: Testing Telegram client connection...")
    
    # Load proxy configuration
    proxy_config = load_proxy_config(proxy) if proxy else None
    
    # Create client
    client = create_telegram_client(session_file, api_id, api_hash, proxy_config)
    
    try:
        # Test connection
        start_time = datetime.now()
        
        debug_print("Starting Telegram client for connection test...")
        await client.start()
        
        connect_time = (datetime.now() - start_time).total_seconds()
        print(f"✅ Client connection: SUCCESSFUL ({connect_time:.2f}s)")
        
        # Test authorization
        if await client.is_user_authorized():
            print("✅ User authorization: VALID")
            
            # Get user info
            try:
                me = await client.get_me()
                print(f"   👤 User: {me.first_name} {me.last_name or ''} (@{me.username or 'no_username'})")
                print(f"   📱 Phone: {me.phone or 'not_available'}")
                print(f"   🆔 User ID: {me.id}")
            except Exception as e:
                debug_print(f"Could not get user info: {e}")
                print("   ℹ️  User info: Could not retrieve")
        else:
            print("❌ User authorization: EXPIRED")
            print("   Run with --create-session to re-authenticate")
            return
        
        print()
        
        # Test 4: Bot connectivity
        print("🔧 Step 4: Testing bot connectivity...")
        
        try:
            bot_entity = await client.get_entity(BOT_USERNAME)
            print(f"✅ Bot resolution: Found @{BOT_USERNAME}")
            print(f"   🤖 Bot ID: {bot_entity.id}")
            print(f"   📝 Bot Name: {getattr(bot_entity, 'first_name', 'N/A')}")
            
            # Test sending a simple message
            print("   📤 Testing message send...")
            test_message = "/start"
            
            start_time = datetime.now()
            result = await client.send_message(BOT_USERNAME, test_message)
            send_time = (datetime.now() - start_time).total_seconds()
            
            print(f"✅ Message send: SUCCESSFUL ({send_time:.2f}s)")
            print(f"   🆔 Message ID: {result.id}")
            
            # Wait briefly for potential reply
            print("   ⏳ Waiting for bot response...")
            await asyncio.sleep(3)
            
            # Check for recent messages
            message_count = 0
            async for message in client.iter_messages(bot_entity, limit=3):
                if message.date >= result.date:
                    message_count += 1
                    if message_count == 1:
                        print(f"✅ Bot response: RECEIVED")
                        response_text = message.text[:100] + "..." if len(message.text) > 100 else message.text
                        print(f"   💬 Response: {response_text}")
                        
                        if message.reply_markup and message.reply_markup.rows:
                            button_count = sum(len(row.buttons) for row in message.reply_markup.rows)
                            print(f"   🔘 Buttons: {button_count} available")
                    break
            
            if message_count == 0:
                print("⚠️  Bot response: No immediate response (may be normal)")
            
        except Exception as e:
            print(f"❌ Bot connectivity: FAILED")
            error_print(f"Bot test error: {str(e)}")
            debug_print(f"Bot test exception: {type(e).__name__}: {str(e)}")
        
        print()
        
        # Test 5: Network performance
        print("🔧 Step 5: Network performance test...")
        
        try:
            # Test multiple small operations
            start_time = datetime.now()
            operations = 0
            
            # Get dialogs (conversations)
            async for dialog in client.iter_dialogs(limit=5):
                operations += 1
            
            performance_time = (datetime.now() - start_time).total_seconds()
            
            if performance_time < 2.0:
                print(f"✅ Network performance: EXCELLENT ({performance_time:.2f}s for {operations} ops)")
            elif performance_time < 5.0:
                print(f"✅ Network performance: GOOD ({performance_time:.2f}s for {operations} ops)")
            elif performance_time < 10.0:
                print(f"⚠️  Network performance: SLOW ({performance_time:.2f}s for {operations} ops)")
            else:
                print(f"❌ Network performance: VERY SLOW ({performance_time:.2f}s for {operations} ops)")
                
        except Exception as e:
            print(f"⚠️  Network performance: Could not test ({str(e)})")
        
    except Exception as e:
        print("❌ Client connection: FAILED")
        error_print(f"Connection test error: {str(e)}")
        debug_print(f"Connection test exception: {type(e).__name__}: {str(e)}")
        
        # Provide troubleshooting suggestions
        print("\n🔧 Troubleshooting suggestions:")
        if "proxy" in str(e).lower():
            print("   • Check proxy configuration and connectivity")
            print("   • Try with --no-proxy for direct connection")
        if "auth" in str(e).lower() or "login" in str(e).lower():
            print("   • Run with --create-session to re-authenticate")
        if "network" in str(e).lower() or "timeout" in str(e).lower():
            print("   • Check your internet connection")
            print("   • Try using a proxy with --proxy-config-file")
        
    finally:
        debug_print("Disconnecting client after connection test...")
        await client.disconnect()
    
    print()
    print("="*70)
    print("CONNECTION TEST COMPLETED")
    print("="*70)

def create_telegram_client(session_file, api_id, api_hash, proxy=None):
    """Create TelegramClient with or without proxy"""
    if proxy:
        debug_print(f"Using proxy: {proxy['type']}://{proxy['addr']}:{proxy['port']}")
        if proxy['type'].lower() == 'socks5':
            return TelegramClient(
                session_file, api_id, api_hash,
                proxy=(proxy['type'], proxy['addr'], proxy['port'], 
                       proxy.get('username'), proxy.get('password')),
                connection=connection.ConnectionTcpMTProxyRandomizedIntermediate
            )
        else:  # http proxy
            return TelegramClient(
                session_file, api_id, api_hash,
                proxy=(proxy['type'], proxy['addr'], proxy['port'],
                       proxy.get('username'), proxy.get('password'))
            )
    else:
        return TelegramClient(session_file, api_id, api_hash)

def extract_button_info(reply_markup):
    """Extract button information from reply markup"""
    buttons = []
    if reply_markup:
        debug_print("Processing reply markup buttons...")
        for row_idx, row in enumerate(reply_markup.rows):
            for btn_idx, button in enumerate(row.buttons):
                button_info = {"text": button.text}
                if hasattr(button, 'url') and button.url:
                    button_info["url"] = button.url
                    button_info["type"] = "url"
                    debug_print(f"Button {row_idx}-{btn_idx}: URL button '{button.text}' -> {button.url}")
                elif hasattr(button, 'data'):
                    button_info["data"] = button.data.decode() if button.data else None
                    button_info["callback_data"] = button.data.decode() if button.data else None
                    button_info["type"] = "callback"
                    debug_print(f"Button {row_idx}-{btn_idx}: Callback button '{button.text}' -> {button_info['data']}")
                else:
                    button_info["type"] = "keyboard"
                    debug_print(f"Button {row_idx}-{btn_idx}: Keyboard button '{button.text}'")
                buttons.append(button_info)
    return buttons

def create_message_handler(bot_entity):
    """Create message handler for bot replies"""
    bot_reply = None
    
    async def handler(event):
        nonlocal bot_reply
        debug_print(f"Received message from bot: ID={event.message.id}, Text={event.message.text[:100]}...")
        
        buttons = extract_button_info(event.message.reply_markup)
        
        bot_reply = {
            "message_id": event.message.id,
            "date": event.message.date.timestamp(),
            "text": event.message.text,
            "buttons": buttons
        }
        debug_print(f"Bot reply captured: {len(buttons)} buttons found")
    
    return handler, lambda: bot_reply

async def wait_for_reply(get_bot_reply, timeout=30):
    """Wait for bot reply with timeout"""
    elapsed = 0
    info_print("Waiting for bot reply...")
    while get_bot_reply() is None and elapsed < timeout:
        await asyncio.sleep(0.1)
        elapsed += 0.1
        if int(elapsed) != int(elapsed - 0.1):  # Print every second
            debug_print(f"Waiting for reply... {int(elapsed)}s / {timeout}s")
            if int(elapsed) % 5 == 0:  # Print progress every 5 seconds
                info_print(f"Still waiting... {int(elapsed)}s")
    
    return get_bot_reply()

async def handle_search_message(get_bot_reply, set_bot_reply):
    """Handle 'searching...' message and wait for actual result"""
    bot_reply = get_bot_reply()
    if bot_reply and "searching..." in bot_reply.get("text", "").lower():
        info_print("Bot is searching, waiting for final result...")
        debug_print("Detected 'searching...' message, resetting bot_reply to wait for actual result")
        set_bot_reply(None)  # Reset to wait for the next message
        
        # Wait for the actual search result (extended timeout)
        return await wait_for_reply(get_bot_reply, timeout=30)
    
    return bot_reply

async def fetch_recent_messages(client, bot_entity, sent_message):
    """Fetch recent messages from bot if no immediate reply"""
    info_print("No immediate reply received, checking for recent messages...")
    debug_print("Attempting to fetch recent messages from bot...")
    await asyncio.sleep(5)  # Wait a bit more
    
    message_count = 0
    seen_messages = set()  # Track message IDs to avoid duplicates
    
    async for message in client.iter_messages(bot_entity, limit=5):
        message_count += 1
        
        # Skip if we've already processed this message
        if message.id in seen_messages:
            debug_print(f"Skipping duplicate message ID: {message.id}")
            continue
        
        seen_messages.add(message.id)
        debug_print(f"Checking message {message_count}: ID={message.id}, Date={message.date}, Text={message.text[:50]}...")
        
        # Check if this message is newer than our sent message
        if message.date >= sent_message.date:
            debug_print("Found newer message from bot!")
            buttons = extract_button_info(message.reply_markup)
            
            bot_reply = {
                "message_id": message.id,
                "date": message.date.timestamp(),
                "text": message.text,
                "buttons": buttons
            }
            info_print("Found recent message from bot!")
            return bot_reply
    
    debug_print(f"No newer messages found among {len(seen_messages)} unique recent messages")
    return None

async def click_callback_button(api_id, api_hash, phone_number, bot_username, message_id, button_data, session_file='telegram_session', proxy=None):
    """
    Click a callback button in a bot's message
    
    Args:
        api_id: Your Telegram API ID
        api_hash: Your Telegram API hash
        phone_number: Your phone number (not used, kept for compatibility)
        bot_username: Bot's username
        message_id: ID of the message containing the button
        button_data: The callback data of the button to click
        session_file: Name of the session file
        proxy: Proxy configuration dict with keys: type, addr, port, username, password
               Example: {'type': 'http', 'addr': '127.0.0.1', 'port': 8080}
               or {'type': 'socks5', 'addr': '127.0.0.1', 'port': 1080, 'username': 'user', 'password': 'pass'}
               or string path to JSON file containing proxy configuration
    """
    debug_print(f"Clicking callback button: message_id={message_id}, button_data={button_data}")
    
    # Load proxy configuration
    proxy_config = load_proxy_config(proxy)
    if proxy and proxy_config is None:
        return {"error": f"Error loading proxy configuration"}
    
    # Create client with or without proxy
    client = create_telegram_client(session_file, api_id, api_hash, proxy_config)
    bot_reply = None
    
    try:
        session_path = f"{session_file}.session"
        if not os.path.exists(session_path):
            error_print(f"Session file not found: {session_path}")
            return {"error": "Session file not found. Run script interactively first to create session."}
        
        debug_print("Starting client for button click...")
        if proxy_config:
            info_print(f"Connecting through proxy for button click: {proxy_config['type']}://{proxy_config['addr']}:{proxy_config['port']}")
        await client.start()
        
        if not await client.is_user_authorized():
            error_print("Session expired or not authorized")
            return {"error": "Session expired. Please delete the session file and run interactively to re-authenticate."}
        
        # Get the bot entity
        debug_print(f"Getting bot entity: {bot_username}")
        bot_entity = await client.get_entity(bot_username)
        
        # Handler for incoming messages from the bot after button click
        @client.on(events.NewMessage(from_users=bot_entity))
        async def message_handler(event):
            nonlocal bot_reply
            debug_print(f"Received response after button click: {event.message.text[:100]}...")
            buttons = []
            
            if event.message.reply_markup:
                debug_print("Processing reply markup after button click...")
                for row in event.message.reply_markup.rows:
                    for button in row.buttons:
                        button_info = {"text": button.text}
                        if hasattr(button, 'url') and button.url:
                            button_info["url"] = button.url
                            button_info["type"] = "url"
                        elif hasattr(button, 'data'):
                            button_info["data"] = button.data.decode() if button.data else None
                            button_info["type"] = "callback"
                        else:
                            button_info["type"] = "keyboard"
                        buttons.append(button_info)
            
            bot_reply = {
                "message_id": event.message.id,
                "date": event.message.date.timestamp(),
                "text": event.message.text,
                "buttons": buttons
            }
        
        # Click the callback button using the correct method
        debug_print("Executing callback button click...")
        from telethon.tl.functions.messages import GetBotCallbackAnswerRequest

        await client(GetBotCallbackAnswerRequest(
            peer=bot_entity,
            msg_id=message_id,
            data=button_data.encode() if isinstance(button_data, str) else button_data
        ))
        info_print("Callback button clicked successfully")
        
        # Wait for bot reply (timeout after 30 seconds)
        timeout = 30
        elapsed = 0
        while bot_reply is None and elapsed < timeout:
            await asyncio.sleep(0.1)
            elapsed += 0.1
            if int(elapsed) % 5 == 0 and int(elapsed) != int(elapsed - 0.1):
                debug_print(f"Waiting for response after button click... {int(elapsed)}s")
        
        # If no immediate reply, check for recent messages
        if bot_reply is None:
            debug_print("No immediate response, checking recent messages...")
            await asyncio.sleep(2)
            
            async for message in client.iter_messages(bot_entity, limit=3):
                # Ensure both datetimes are timezone-aware for comparison
                now = dt.datetime.now(message.date.tzinfo) if message.date.tzinfo else dt.datetime.now()
                if message.date > now - timedelta(seconds=35):  # Messages from last 35 seconds
                    debug_print(f"Found recent message: {message.text[:50]}...")
                    buttons = []
                    
                    if message.reply_markup:
                        for row in message.reply_markup.rows:
                            for button in row.buttons:
                                button_info = {"text": button.text}
                                if hasattr(button, 'url') and button.url:
                                    button_info["url"] = button.url
                                    button_info["type"] = "url"
                                elif hasattr(button, 'data'):
                                    button_info["data"] = button.data.decode() if button.data else None
                                    button_info["type"] = "callback"
                                else:
                                    button_info["type"] = "keyboard"
                                buttons.append(button_info)
                    
                    bot_reply = {
                        "message_id": message.id,
                        "date": message.date.timestamp(),
                        "text": message.text,
                        "buttons": buttons
                    }
                    break
        
        result = {
            "ok": True,
            "button_clicked": {
                "message_id": message_id,
                "button_data": button_data
            },
            "bot_reply": bot_reply
        }
        debug_print("Button click operation completed successfully")
        return result
        
    except Exception as e:
        error_print(f"Error clicking button: {str(e)}")
        debug_print(f"Button click exception: {type(e).__name__}: {str(e)}")
        return {"error": f"Error clicking button: {str(e)}"}
    finally:
        debug_print("Disconnecting client after button click...")
        await client.disconnect()

async def send_message_to_bot(api_id, api_hash, phone_number, bot_username, message, session_file='telegram_session', proxy=None, limit=None):
    """
    Send a message from your user account to a Telegram bot and wait for its reply.

    Args:
        api_id: Your Telegram API ID (get from my.telegram.org)
        api_hash: Your Telegram API hash
        phone_number: Your phone number
        bot_username: Bot's username (e.g., 'your_bot_name')
        message: Message text to send (search query or DOI)
        session_file: Name of the session file to save/load
        proxy: Proxy configuration dict or file path (see create_telegram_client)
        limit: Maximum number of search results to fetch (default: 1 for DOI, 5 for search; can be set by user)

    Returns:
        dict: {
            "ok": True if successful, False or "error" key otherwise,
            "sent_message": {
                "message_id": int,
                "date": float (timestamp),
                "text": str
            },
            "bot_reply": {
                "message_id": int,
                "date": float (timestamp),
                "text": str,  # reply text, possibly concatenated for search
                "buttons": list of dicts with button info (text, type, callback_data/url)
            }
        }
        If an error occurs, returns {"error": "..."}.
    """
    debug_print(f"Initializing TelegramClient with session file: {session_file}")

    # Load proxy configuration
    proxy_config = load_proxy_config(proxy)
    if proxy and proxy_config is None:
        return {"error": f"Error loading proxy configuration"}

    # Create client
    client = create_telegram_client(session_file, api_id, api_hash, proxy_config)

    # Define all result markers
    result_markers = ["🔬 **", "🔖 **", "📚 **"]

    try:
        # Check if session file exists
        session_path = f"{session_file}.session"
        debug_print(f"Checking for session file: {session_path}")
        if not os.path.exists(session_path):
            error_print(f"Session file '{session_path}' not found!")
            info_print("You need to create a session first by running this script interactively once.")
            info_print("After that, the session will be saved and you can run without manual input.")
            return {"error": "Session file not found. Run script interactively first to create session."}

        info_print("Using cached session...")
        if proxy_config:
            info_print(f"Connecting through proxy: {proxy_config['type']}://{proxy_config['addr']}:{proxy_config['port']}")

        debug_print("Starting Telegram client...")
        await client.start()
        debug_print("Client started successfully")

        # Verify we're connected
        debug_print("Checking user authorization...")
        if not await client.is_user_authorized():
            error_print("Session expired or not authorized")
            return {"error": "Session expired. Please delete the session file and run interactively to re-authenticate."}

        debug_print("User authorized successfully")

        # Get the bot entity
        debug_print(f"Getting bot entity for: {bot_username}")
        bot_entity = await client.get_entity(bot_username)
        debug_print(f"Bot entity retrieved: {bot_entity.id}")

        # Create message handler
        # Set up handler closure for getting and setting bot_reply
        def create_setter():
            bot_reply_value = [None]

            async def new_handler(event):
                debug_print(f"Received message from bot: ID={event.message.id}, Text={event.message.text[:100]}...")

                buttons = extract_button_info(event.message.reply_markup)

                bot_reply_value[0] = {
                    "message_id": event.message.id,
                    "date": event.message.date.timestamp(),
                    "text": event.message.text,
                    "buttons": buttons
                }
                debug_print(f"Bot reply captured: {len(buttons)} buttons found")

            def get_reply():
                return bot_reply_value[0]

            def set_reply(value):
                bot_reply_value[0] = value

            return new_handler, get_reply, set_reply

        handler, get_bot_reply, set_bot_reply = create_setter()
        client.on(events.NewMessage(from_users=bot_entity))(handler)

        # Determine if message is a DOI
        is_doi = bool(re.match(r'^10\.\d+/.+', message.strip()))
        # Use user-specified limit if provided, else default logic
        if limit is not None:
            reply_limit = int(limit)
        else:
            reply_limit = 1 if is_doi else 5

        # Check if message is a command (starts with / and is not a DOI)
        is_command = message.strip().startswith("/") and not is_doi

        # Send message to the bot
        debug_print(f"Sending message to bot: '{message}'")
        result = await client.send_message(bot_username, message)
        info_print(f"Message sent successfully. Message ID: {result.id}")

        # Wait for bot reply
        bot_reply = await wait_for_reply(get_bot_reply, timeout=30)
        bot_reply = await handle_search_message(get_bot_reply, set_bot_reply)
        if bot_reply is None:
            bot_reply = await fetch_recent_messages(client, bot_entity, result)

        # If message is a command, just return the reply as is
        if is_command:
            if bot_reply:
                response = {
                    "ok": True,
                    "sent_message": {
                        "message_id": result.id,
                        "date": result.date.timestamp(),
                        "text": result.text
                    },
                    "bot_reply": bot_reply
                }
                debug_print(f"Command response prepared. Bot reply: {bot_reply.get('text', 'No text')[:50]}")
                return response
            else:
                return {"error": "No reply received from bot for command."}

        if is_doi:
            # Handle DOI: just return the first reply
            if bot_reply:
                response = {
                    "ok": True,
                    "sent_message": {
                        "message_id": result.id,
                        "date": result.date.timestamp(),
                        "text": result.text
                    },
                    "bot_reply": bot_reply
                }
                debug_print(f"DOI response prepared. Bot reply: {bot_reply.get('text', 'No text')[:50]}")
                return response
            else:
                return {"error": "No reply received from bot for DOI."}
        else:
            # Handle search (not DOI)
            bot_replies = []
            if bot_reply:
                bot_replies.append(bot_reply)
            else:
                return {"error": "No reply received from bot for search."}

            # --- Extract total number of results from Nexus reply ---
            total_results = None
            if bot_reply and isinstance(bot_reply, dict):
                text = bot_reply.get("text", "")
                match = re.search(r"__([\d,]+)\s+results__", text)
                if match:
                    total_results_str = match.group(1).replace(",", "")
                    try:
                        total_results = int(total_results_str)
                        info_print(f"Total results found in Nexus: {total_results:,}")
                    except Exception:
                        info_print(f"Total results found in Nexus: {match.group(1)}")
                else:
                    debug_print("Could not extract total results from bot reply text.")

            # Try to determine the number of current results from the text
            n_results = sum(bot_reply.get("text", "").count(marker) for marker in result_markers)
            debug_print(f"Detected {n_results} search results in bot reply text using markers {result_markers}")

            # If the number of results already exceeds the limit, stop here
            if n_results >= reply_limit:
                # Split by all markers, keep only the first <limit> results, then join back
                text = bot_reply.get("text", "")
                marker_positions = []
                for marker in result_markers:
                    idx = 0
                    while True:
                        idx = text.find(marker, idx)
                        if idx == -1:
                            break
                        marker_positions.append((idx, marker))
                        idx += len(marker)
                marker_positions.sort()
                if len(marker_positions) > reply_limit:
                    cut_idx = marker_positions[reply_limit][0]
                    concatenated_text = text[:cut_idx]
                else:
                    concatenated_text = text
                bot_reply_final = dict(bot_reply)
                bot_reply_final["text"] = concatenated_text
                response = {
                    "ok": True,
                    "sent_message": {
                        "message_id": result.id,
                        "date": result.date.timestamp(),
                        "text": result.text
                    },
                    "bot_reply": bot_reply_final
                }
                debug_print(f"Response prepared early due to enough results. Bot reply count: {len(bot_replies)}")
                return response

            # Try to fetch more results if limit not reached
            seen_search_callbacks = set()
            all_texts = [bot_reply["text"]] if bot_reply and "text" in bot_reply else []

            def count_all_markers(texts):
                return sum(sum(t.count(marker) for marker in result_markers) for t in texts)

            current_count = count_all_markers(all_texts)
            while current_count < reply_limit:
                last_reply = bot_replies[-1] if bot_replies else None
                if not last_reply or not last_reply.get("buttons"):
                    break

                # Find all callback buttons whose text contains ">" and callback_data like "/search_<number>"
                search_buttons = []
                for btn in last_reply["buttons"]:
                    btn_text = btn.get("text", "")
                    cb_data = btn.get("callback_data") or btn.get("data")
                    if cb_data and ">" in btn_text:
                        if isinstance(cb_data, bytes):
                            cb_data_str = cb_data.decode(errors="ignore")
                        else:
                            cb_data_str = str(cb_data)
                        if re.match(r"^/search_\d+$", cb_data_str):
                            search_buttons.append((btn, cb_data_str))

                found = False
                for btn, cb_data_str in search_buttons:
                    if cb_data_str not in seen_search_callbacks:
                        seen_search_callbacks.add(cb_data_str)
                        cb_data = btn.get("callback_data") or btn.get("data")
                        info_print(f"Clicking search button (text contains '>') to fetch more results: {btn.get('text', '')}")
                        try:
                            await client.disconnect()
                            click_result = await click_callback_button(
                                api_id, api_hash, phone_number, bot_username,
                                last_reply["message_id"], cb_data, session_file, proxy
                            )
                            await client.start()
                            debug_print(f"Search button {btn.get('text', '')} clicked successfully. Result: {click_result}")
                            info_print("Fetching new results...")
                            new_reply = await fetch_recent_messages(client, bot_entity, result)
                            debug_print(f"New reply fetched: {new_reply.get('text', 'No text')[:50]}...")
                            if new_reply and new_reply.get("text"):
                                all_texts.append(new_reply["text"])
                                bot_replies.append(new_reply)
                                found = True
                        except Exception as e:
                            error_print(f"Error clicking search button: {str(e)}")
                        break  # Only click one button per loop
                if not found:
                    break

                concatenated_text = "\n".join(all_texts) if all_texts else ""
                current_count = sum(concatenated_text.count(marker) for marker in result_markers)
                debug_print(f"Current total marker count: {current_count}, reply_limit: {reply_limit}")
                if current_count >= reply_limit:
                    break

            # Concatenate all texts for final bot_reply
            concatenated_text = "\n".join(all_texts) if all_texts else ""

            # If the result contains more results than the <limit>, only fetch the first <limit> number of results
            if reply_limit > 0:
                marker_positions = []
                for marker in result_markers:
                    idx = 0
                    while True:
                        idx = concatenated_text.find(marker, idx)
                        if idx == -1:
                            break
                        marker_positions.append((idx, marker))
                        idx += len(marker)
                marker_positions.sort()
                if len(marker_positions) > reply_limit:
                    cut_idx = marker_positions[reply_limit][0]
                    concatenated_text = concatenated_text[:cut_idx]
                    debug_print(f"Trimmed search results to first {reply_limit} entries.")

                # Remove "__<number> results__" from the text
                concatenated_text = re.sub(r"__[\d,]+\s+results__\s*", "", concatenated_text)

                # Remove advertising or footer lines starting with an emoji (not our result markers)
                lines = concatenated_text.splitlines()
                filtered_lines = []
                result_counter = 1
                for line in lines:
                    stripped = line.strip()
                    if any(stripped.startswith(marker[:-3]) for marker in result_markers):
                        filtered_lines.append(f"[{result_counter}] {line}")
                        result_counter += 1
                    elif re.match(r"^[^\w\s]", stripped):
                        continue
                    else:
                        filtered_lines.append(line)
                concatenated_text = "\n".join(filtered_lines)

                # Only prepend this line if the original message is not "/profile"
                concatenated_text = f"The first {reply_limit} results among {total_results} results found:\n\n" + concatenated_text

                bot_reply_final = dict(bot_replies[0])
                bot_reply_final["text"] = concatenated_text

                response = {
                    "ok": True,
                    "sent_message": {
                        "message_id": result.id,
                        "date": result.date.timestamp(),
                        "text": result.text
                    },
                    "bot_reply": bot_reply_final
                }
                debug_print(f"Response prepared successfully. Bot reply count: {len(bot_replies)}")
                info_print(response)
                return response

            # Fallback: just return the first reply if nothing else
            response = {
                "ok": True,
                "sent_message": {
                    "message_id": result.id,
                    "date": result.date.timestamp(),
                    "text": result.text
                },
                "bot_reply": bot_replies[0]
            }
            return response

    finally:
        debug_print("Disconnecting client...")
        await client.disconnect()
        debug_print("Client disconnected")

async def create_session(api_id, api_hash, phone_number, session_file='telegram_session'):
    """Create a new session file interactively"""
    debug_print(f"Creating new session with file: {session_file}")
    client = TelegramClient(session_file, api_id, api_hash)
    
    try:
        debug_print("Starting client for session creation...")
        await client.start(phone_number)
        info_print(f"Session created successfully! File saved as '{session_file}.session'")
        info_print("You can now run the script without manual input.")
        debug_print("Session creation completed successfully")
    except Exception as e:
        error_print(f"Error creating session: {e}")
        debug_print(f"Session creation failed: {type(e).__name__}: {str(e)}")
    finally:
        debug_print("Disconnecting client after session creation...")
        await client.disconnect()

def format_result(result):
    """Format the result in a human-readable way"""
    output = []
    output.append("\n" + "="*50)
    output.append("TELEGRAM BOT INTERACTION RESULT")
    output.append("="*50)
    
    if "error" in result:
        output.append(f"❌ ERROR: {result['error']}")
        error_print(result['error'])
    elif result.get("ok"):
        output.append("✅ SUCCESS: Message sent and received!")
        output.append("")
        
        # Format sent message
        sent_msg = result.get("sent_message", {})
        if sent_msg:
            sent_time = datetime.fromtimestamp(sent_msg.get("date", 0)).strftime("%Y-%m-%d %H:%M:%S")
            output.append("📤 SENT MESSAGE:")
            output.append(f"   ID: {sent_msg.get('message_id', 'N/A')}")
            output.append(f"   Time: {sent_time}")
            output.append(f"   Text: {sent_msg.get('text', 'N/A')}")
            output.append("")
            
            debug_print(f"Sent message details: ID={sent_msg.get('message_id')}, Time={sent_time}")
        
        # Format bot reply
        bot_reply = result.get("bot_reply")
        if bot_reply:
            reply_time = datetime.fromtimestamp(bot_reply.get("date", 0)).strftime("%Y-%m-%d %H:%M:%S")
            output.append("📥 BOT REPLY:")
            output.append(f"   ID: {bot_reply.get('message_id', 'N/A')}")
            output.append(f"   Time: {reply_time}")
            output.append(f"   Text: {bot_reply.get('text', 'N/A')}")
            
            debug_print(f"Bot reply details: ID={bot_reply.get('message_id')}, Time={reply_time}, Buttons={len(bot_reply.get('buttons', []))}")
            
            # Format buttons if present
            buttons = bot_reply.get("buttons", [])
            if buttons:
                output.append("   Buttons:")
                for i, button in enumerate(buttons, 1):
                    button_type = button.get("type", "unknown")
                    button_text = button.get("text", "N/A")
                    
                    if button_type == "url":
                        output.append(f"     {i}. {button_text} (URL: {button.get('url', 'N/A')})")
                        debug_print(f"Button {i}: URL - {button_text} -> {button.get('url')}")
                    elif button_type == "callback":
                        callback_data = button.get('callback_data', 'N/A')
                        output.append(f"     {i}. {button_text} (Callback: {callback_data})")
                        debug_print(f"Button {i}: Callback - {button_text} -> {callback_data}")
                    else:
                        output.append(f"     {i}. {button_text} ({button_type})")
                        debug_print(f"Button {i}: {button_type} - {button_text}")
        else:
            output.append("📥 BOT REPLY: No reply received (timeout)")
            debug_print("No bot reply received within timeout period")
    else:
        output.append("❌ FAILED: Message sending failed")
        error_print("Message sending failed")
    
    output.append("="*50)
    
    # Print to console and log
    result_text = "\n".join(output)
    if logger:
        logger.info("Formatting result for display")
        logger.info(result_text)

def handle_single_search_result(bot_reply):
    """
    Handle a single search result based on whether the first callback button contains "Request"
    
    Args:
        bot_reply: Dictionary containing bot reply with buttons
        
    Returns:
        Dictionary with action type and relevant information
    """
    if not bot_reply or not bot_reply.get("buttons"):
        debug_print("No bot reply or buttons found")
        return {
            "action": "no_buttons",
            "message": "No buttons available in the response"
        }
    
    buttons = bot_reply.get("buttons", [])
    if not buttons:
        debug_print("Empty buttons list")
        return {
            "action": "no_buttons",
            "message": "No buttons available in the response"
        }
    
    # Find the first callback button
    first_callback_button = None
    for button in buttons:
        if button.get("type") == "callback":
            first_callback_button = button
            break
    
    if not first_callback_button:
        debug_print("No callback buttons found")
        return {
            "action": "no_callback_buttons",
            "message": "No callback buttons available in the response"
        }
    
    button_text = first_callback_button.get("text", "").strip()
    callback_data = first_callback_button.get("callback_data") or first_callback_button.get("data")
    
    debug_print(f"First callback button text: '{button_text}'")
    
    # Check if the first callback button contains "Request"
    if "request" in button_text.lower():
        info_print(f"Found 'Request' callback button: {button_text}")
        
        return {
            "action": "request_callback",
            "button_text": button_text,
            "callback_data": callback_data,
            "message_id": bot_reply.get("message_id"),
            "message": f"Ready to click request button: {button_text}"
        }
    else:
        info_print(f"First callback button does not contain 'Request': {button_text}")
        
        return {
            "action": "other_callback",
            "button_text": button_text,
            "callback_data": callback_data,
            "message_id": bot_reply.get("message_id"),
            "message": f"Other callback button found: {button_text}"
        }

async def handle_button_click_logic(bot_reply, proxy=None):
    """
    Handle button clicking based on button text - interactive prompts for user
    
    Args:
        bot_reply: Dictionary containing bot reply with buttons
        proxy: Proxy configuration (same format as other functions)
        
    Returns:
        Dictionary with click result or None if no action needed
    """
    if not bot_reply or not bot_reply.get("buttons"):
        debug_print("No bot reply or buttons found for button click logic")
        return None
    
    buttons = bot_reply.get("buttons", [])
    if not buttons:
        debug_print("Empty buttons list for button click logic")
        return None
    
    # Find the first callback button
    first_callback_button = None
    for button in buttons:
        if button.get("type") == "callback":
            first_callback_button = button
            break
    
    if not first_callback_button:
        debug_print("No callback buttons found for button click logic")
        return None
    
    button_text = first_callback_button.get("text", "").strip()
    callback_data = first_callback_button.get("callback_data") or first_callback_button.get("data")
    message_id = bot_reply.get("message_id")
    
    has_request = "request" in button_text.lower()
    
    debug_print(f"Button click logic - Button text: '{button_text}', Has 'Request': {has_request}")
    
    if has_request:
        # Paper is not available on Nexus - ask if user wants to request it
        print(f"\n📋 The corresponding paper is not available on Nexus.")
        user_input = get_input_with_timeout("Do you want to request it? [y/N]: ", timeout=30, default='n')
        
        if user_input in ['y', 'yes']:
            info_print(f"User chose to request the paper - clicking button: {button_text}")
            debug_print(f"Request button click parameters - Message ID: {message_id}, Callback data: {callback_data}")
            
            # Click the callback button
            click_result = await click_callback_button(
            TG_API_ID, TG_API_HASH, PHONE, BOT_USERNAME, 
            message_id, callback_data, SESSION_FILE, proxy
            )
            
            return click_result
        else:
            info_print("User chose not to request the paper")
            return None
    else:
        # Paper is available - clean button text and ask if user wants to download
        print("\n📄 The corresponding paper is available on Nexus.")
        user_input = get_input_with_timeout("Do you want to download it? [y/N]: ", timeout=30, default='n')
        
        if user_input in ['y', 'yes']:
            info_print(f"User chose to download the paper - clicking button: {button_text}")
            debug_print(f"Download button click parameters - Message ID: {message_id}, Callback data: {callback_data}")
            
            # Click the callback button
            click_result = await click_callback_button(
            TG_API_ID, TG_API_HASH, PHONE, BOT_USERNAME, 
            message_id, callback_data, SESSION_FILE, proxy
            )
            
            return click_result
        else:
            info_print("User chose not to download the paper")
            return None

async def download_telegram_file(client, message, download_path=None):
    """
    Download a file from a Telegram message
    
    Args:
        client: TelegramClient instance
        message: Telegram message containing the file
        download_path: Path where to save the file (optional)
        
    Returns:
        Dictionary with download result
    """
    try:
        # Check if message has media
        if not message.media:
            return {"success": False, "error": "Message contains no media"}
        
        # Get file name
        filename = getattr(message.media, 'filename', None)
        if not filename:
            # Try to get filename from document attributes
            if hasattr(message.media, 'document') and message.media.document.attributes:
                for attr in message.media.document.attributes:
                    if hasattr(attr, 'file_name'):
                        filename = attr.file_name
                        break
            
            # If still no filename, generate one
            if not filename:
                file_ext = ""
                if hasattr(message.media, 'document'):
                    mime_type = message.media.document.mime_type
                    if mime_type == 'application/pdf':
                        file_ext = ".pdf"
                    elif 'image' in mime_type:
                        file_ext = ".jpg"
                    elif 'video' in mime_type:
                        file_ext = ".mp4"
                filename = f"telegram_file_{message.id}{file_ext}"
        
        # Set download path
        if not download_path:
            # Create downloads directory in user's home
            downloads_dir = os.path.join(os.path.expanduser("~"), "Downloads", "TelegramFiles")
            os.makedirs(downloads_dir, exist_ok=True)
            download_path = os.path.join(downloads_dir, filename)
        elif os.path.isdir(download_path):
            download_path = os.path.join(download_path, filename)
        
        # Get file size
        file_size = getattr(message.media.document, 'size', 0) if hasattr(message.media, 'document') else 0
        
        info_print(f"Starting download: {filename}")
        info_print(f"File size: {file_size / (1024*1024):.2f} MB" if file_size > 0 else "File size: Unknown")
        info_print(f"Download path: {download_path}")
        
        # Download with progress
        last_progress = 0
        
        def progress_callback(current, total):
            nonlocal last_progress
            if total > 0:
                progress = int((current / total) * 100)
                if progress >= last_progress + 5:  # Update every 5%
                    info_print(f"Download progress: {progress}% ({current / (1024*1024):.2f}/{total / (1024*1024):.2f} MB)")
                    last_progress = progress
        
        # Perform the download
        start_time = datetime.now()
        path = await client.download_media(
            message,
            file=download_path,
            progress_callback=progress_callback
        )
        end_time = datetime.now()
        
        download_time = (end_time - start_time).total_seconds()
        
        if path and os.path.exists(path):
            actual_size = os.path.getsize(path)
            speed_mbps = (actual_size / (1024*1024)) / max(download_time, 1)
            
            info_print(f"✓ Download completed successfully!")
            info_print(f"File saved to: {path}")
            info_print(f"Download time: {download_time:.2f} seconds")
            info_print(f"Average speed: {speed_mbps:.2f} MB/s")
            
            return {
                "success": True,
                "file_path": path,
                "filename": filename,
                "file_size": actual_size,
                "download_time": download_time,
                "speed_mbps": speed_mbps
            }
        else:
            return {"success": False, "error": "File download failed - file not found after download"}
            
    except Exception as e:
        error_print(f"Error downloading file: {str(e)}")
        debug_print(f"Download error details: {type(e).__name__}: {str(e)}")
        return {"success": False, "error": f"Download failed: {str(e)}"}

async def handle_file_download_from_bot_reply(bot_reply, proxy=None):
    """
    Handle file download from bot reply if it contains a document
    
    Args:
        bot_reply: Dictionary containing bot reply information
        proxy: Proxy configuration (same format as other functions)
        
    Returns:
        Dictionary with download result or None if no file to download
    """
    if not bot_reply:
        debug_print("No bot reply for file download")
        return None
    
    # Load proxy configuration
    proxy_config = load_proxy_config(proxy)
    if proxy and proxy_config is None:
        return {"success": False, "error": "Error loading proxy configuration"}
    
    # Create client
    client = create_telegram_client(SESSION_FILE, TG_API_ID, TG_API_HASH, proxy_config)
    
    try:
        # Start client
        await client.start()
        
        if not await client.is_user_authorized():
            return {"success": False, "error": "Session expired"}
        
        # Get the bot entity
        bot_entity = await client.get_entity(BOT_USERNAME)
        
        # Get the message by ID
        message_id = bot_reply.get("message_id")
        if not message_id:
            return {"success": False, "error": "No message ID in bot reply"}
        
        # Fetch the message
        message = await client.get_messages(bot_entity, ids=message_id)
        if not message:
            return {"success": False, "error": "Could not fetch message"}
        
        # Check if message contains a file
        if not message.media:
            debug_print("Message contains no media for download")
            return None
        
        info_print("File detected in bot reply, starting download...")
        
        # Download the file
        download_result = await download_telegram_file(client, message)
        
        return download_result
        
    except Exception as e:
        error_print(f"Error handling file download: {str(e)}")
        debug_print(f"File download handling error: {type(e).__name__}: {str(e)}")
        return {"success": False, "error": f"File download handling failed: {str(e)}"}
    finally:
        await client.disconnect()

# Get user input with timeout
def get_input_with_timeout(prompt, timeout=30, default='y', keep_origin=False):
    """Get user input with timeout, return default if timeout occurs"""
    
    # Check if we're prompting for a file path (contains "path" or "file")
    is_path_prompt = any(keyword in prompt.lower() for keyword in ['path', 'file'])
    
    if is_path_prompt:
        try:
            # Enable tab completion for file paths
            readline.set_completer_delims(' \t\n=')
            readline.parse_and_bind("tab: complete")
            
            # Use input() for path prompts to enable readline features
            print(prompt, end='', flush=True)
            
            
            def timeout_handler(signum, frame):
                raise TimeoutError(f"Timeout after {timeout} seconds")
            
            # Set up timeout for Unix-like systems
            if sys.platform != 'win32':
                signal.signal(signal.SIGALRM, timeout_handler)
                signal.alarm(timeout)
            
            try:
                user_input = input().strip()
                if sys.platform != 'win32':
                    signal.alarm(0)  # Cancel timeout
                return user_input if keep_origin else user_input.lower()
            except (TimeoutError, KeyboardInterrupt):
                if sys.platform != 'win32':
                    signal.alarm(0)  # Cancel timeout
                print(f"\nTimeout after {timeout} seconds, using default: {default}")
                return default
                
        except ImportError:
            # Fallback if readline is not available
            debug_print("readline not available, falling back to basic input")
    
    # Original implementation for non-path prompts or when readline is not available
    print(prompt, end='', flush=True)
    
    if sys.platform == 'win32':
        # Windows doesn't support select on stdin, use a simpler approach
        
        input_chars = []
        start_time = time.time()
        
        while True:
            if msvcrt.kbhit():
                char = msvcrt.getch().decode('utf-8')
                if char == '\r':  # Enter key
                    print()
                    user_input = ''.join(input_chars).strip()
                    return user_input if keep_origin else user_input.lower()
                elif char == '\b':  # Backspace
                    if input_chars:
                        input_chars.pop()
                        print('\b \b', end='', flush=True)
                else:
                    input_chars.append(char)
                    print(char, end='', flush=True)
            
            if time.time() - start_time > timeout:
                print(f"\nTimeout after {timeout} seconds, using default: {default}")
                return default
            
            time.sleep(0.1)
    else:
        # Unix/Linux/macOS
        ready, _, _ = select.select([sys.stdin], [], [], timeout)
        if ready:
            user_input = sys.stdin.readline().strip()
            return user_input if keep_origin else user_input.lower()
        else:
            print(f"\nTimeout after {timeout} seconds, using default: {default}")
            return default

async def load_credentials_from_file(credentials_path):
    """Load API credentials from JSON file, validate, and prompt user if invalid or missing."""

    global TG_API_ID, TG_API_HASH, PHONE, BOT_USERNAME

    def prompt_for_credentials():
        print("\nPlease enter your Telegram API credentials.")
        tg_api_id = get_input_with_timeout("API ID: ", timeout=30, default="", keep_origin=True)
        if not tg_api_id:
            error_print("No API ID entered. Exiting.")
            return None
        tg_api_hash = get_input_with_timeout("API Hash: ", timeout=30, default="", keep_origin=True)
        if not tg_api_hash:
            error_print("No API Hash entered. Exiting.")
            return None
        phone = get_input_with_timeout("Phone number (with country code): ", timeout=30, default="", keep_origin=True)
        if not phone:
            error_print("No phone number entered. Exiting.")
            return None
        bot_username = get_input_with_timeout("Bot username (default: SciNexBot): ", timeout=30, default="SciNexBot", keep_origin=True)
        if not bot_username:
            bot_username = "SciNexBot"
        return {
            "tg_api_id": tg_api_id,
            "tg_api_hash": tg_api_hash,
            "phone": phone,
            "bot_username": bot_username
        }

    async def validate_and_save(creds):
        global TG_API_ID, TG_API_HASH, PHONE, BOT_USERNAME
        TG_API_ID = creds.get("tg_api_id", TG_API_ID)
        TG_API_HASH = creds.get("tg_api_hash", TG_API_HASH)
        PHONE = creds.get("phone", PHONE)
        BOT_USERNAME = creds.get("bot_username", BOT_USERNAME)
        # Validate credentials
        # Try testing credentials without proxy first
        test_result = await test_credentials(TG_API_ID, TG_API_HASH, PHONE)
<<<<<<< HEAD
=======
        if not os.path.exists(DEFAULT_PROXY_FILE):
            info_print(f"Proxy file not found: {DEFAULT_PROXY_FILE}")
            info_print("Attempting to find a suitable free proxy...")
            working_proxy = await test_and_select_working_proxy()
            if working_proxy:
                info_print("✓ Found and configured a working proxy")
            else:
                error_print("Could not find a working proxy for Telegram")
                error_print("You can either:")
                error_print("1. Try running again (will test different proxies)")
                error_print("2. Run with --no-proxy to connect directly")
                error_print("3. Provide a custom proxy configuration file")
                return None
>>>>>>> 23d3356a
        if not test_result.get("ok") and os.path.exists(DEFAULT_PROXY_FILE):
            info_print("Credential test failed without proxy, retrying with proxy...")
            test_result = await test_credentials(TG_API_ID, TG_API_HASH, PHONE, proxy=DEFAULT_PROXY_FILE)
        if test_result.get("ok"):
            info_print("Credentials validated successfully.")
            # Save to default location if not already there or if different
            save_needed = True
            if os.path.exists(CREDENTIALS_FILE):
                try:
                    with open(CREDENTIALS_FILE, 'r') as f:
                        existing = json.load(f)
                    # Compare all fields
                    if (
                        str(existing.get("tg_api_id", "")) == str(TG_API_ID)
                        and str(existing.get("tg_api_hash", "")) == str(TG_API_HASH)
                        and str(existing.get("phone", "")) == str(PHONE)
                        and str(existing.get("bot_username", "")) == str(BOT_USERNAME)
                    ):
                        save_needed = False
                except Exception:
                    save_needed = True
            if save_needed:
                try:
                    with open(CREDENTIALS_FILE, 'w') as f:
                        json.dump({
                            "tg_api_id": TG_API_ID,
                            "tg_api_hash": TG_API_HASH,
                            "phone": PHONE,
                            "bot_username": BOT_USERNAME
                        }, f, indent=2)
                    info_print(f"Credentials saved to: {CREDENTIALS_FILE}")
                except Exception as e:
                    debug_print(f"Warning: Could not save credentials to default location: {e}")
            return [TG_API_ID, TG_API_HASH, PHONE, BOT_USERNAME]
        else:
            error_print(f"Credential validation failed: {test_result.get('error', 'Unknown error')}")
            return None

    debug_print(f"Loading credentials from: {credentials_path}")

    # Try credentials_path first
    creds = None
    if os.path.exists(credentials_path):
        try:
            with open(credentials_path, 'r') as f:
                creds = json.load(f)
            result = await validate_and_save(creds)
            if result:
                return result
            else:
                info_print("Credentials in file are invalid. Please re-enter.")
        except Exception as e:
            error_print(f"Error loading credentials file: {e}")
            debug_print(f"Credentials loading error: {type(e).__name__}: {str(e)}")
            creds = None

    # If not found or invalid, try default location if different
    if credentials_path != CREDENTIALS_FILE and os.path.exists(CREDENTIALS_FILE):
        try:
            with open(CREDENTIALS_FILE, 'r') as f:
                creds = json.load(f)
            result = await validate_and_save(creds)
            if result:
                return result
            else:
                info_print("Credentials in default location are invalid. Please re-enter.")
        except Exception as e:
            error_print(f"Error loading credentials file: {e}")
            debug_print(f"Credentials loading error: {type(e).__name__}: {str(e)}")
            creds = None

    # If still not found or invalid, prompt user
    for attempt in range(2):  # Allow up to 2 attempts
        creds = prompt_for_credentials()
        if not creds:
            error_print("No credentials provided. Exiting.")
            return None
        result = await validate_and_save(creds)
        if result:
            return result
        else:
            info_print("Credentials invalid. Please try again.")
    error_print("Failed to provide valid credentials after multiple attempts or timeout.")
    return None
    
async def test_credentials(api_id, api_hash, phone_number, session_file='telegram_session', proxy=None):
    """
    Test if the provided Telegram API credentials are correct by attempting to connect and authorize.
    Returns a dictionary with the result.
    """
    result = {
        "ok": False,
        "error": None,
        "user": None
    }
    try:
        proxy_config = load_proxy_config(proxy) if proxy else None
        client = create_telegram_client(session_file, api_id, api_hash, proxy_config)
        await client.start(phone=phone_number if phone_number else None)
        if await client.is_user_authorized():
            me = await client.get_me()
            result["ok"] = True
            result["user"] = {
                "id": me.id,
                "first_name": me.first_name,
                "last_name": me.last_name,
                "username": me.username,
                "phone": me.phone
            }
        else:
            result["error"] = "Not authorized. Credentials may be invalid or session expired."
    except Exception as e:
        result["error"] = f"Credential test failed: {str(e)}"
    finally:
        try:
            await client.disconnect()
        except Exception:
            pass
    return result

async def setup_proxy_configuration(proxy_arg):
    """Setup proxy configuration - load existing or find new working proxy"""
    if proxy_arg is None:
        debug_print("No proxy specified, connecting directly")
        return None
    
    info_print("Proxy option specified")
    
    # If proxy is just the flag without value, use default
    proxy_file = proxy_arg if proxy_arg else DEFAULT_PROXY_FILE
    debug_print(f"Proxy file path: {proxy_file}")
    
    # Check if proxy file exists
    if os.path.exists(proxy_file):
        info_print(f"Loading existing proxy configuration from: {proxy_file}")
        proxy_config = load_proxy_config(proxy_file)
        if proxy_config:
            info_print("✓ Proxy configuration loaded successfully")
            return proxy_file
        else:
            error_print(f"Failed to load proxy configuration from: {proxy_file}")
            return False
    else:
        info_print(f"Proxy file not found: {proxy_file}")
        info_print("Searching for a working proxy...")
        
        # Try to find a working proxy
        working_proxy = await test_and_select_working_proxy()
        if working_proxy:
            info_print("✓ Found and configured a working proxy")
            return DEFAULT_PROXY_FILE
        else:
            error_print("Could not find a working proxy for Telegram")
            error_print("You can either:")
            error_print("1. Try running again (will test different proxies)")
            error_print("2. Run with --no-proxy to connect directly")
            error_print("3. Provide a custom proxy configuration file")
            return False

async def handle_request_button(button_text, callback_data, message_id, proxy_to_use):
    """Handle request button click"""
    print(f"\n📋 The corresponding paper is not available on Nexus.")
    user_input = get_input_with_timeout("Do you want to request it? [y/N]: ", timeout=30, default='n')
    
    if user_input in ['y', 'yes']:
        info_print(f"User chose to request the paper - clicking button: {button_text}")
        
        # Click the request button
        click_result = await click_callback_button(
            TG_API_ID, TG_API_HASH, PHONE, BOT_USERNAME,
            message_id, callback_data, SESSION_FILE, proxy_to_use
        )
        
        if click_result.get("ok"):
            info_print("✓ Successfully requested the paper")
            if click_result.get("bot_reply") and click_result["bot_reply"].get("text"):
                print(f"Bot response: {click_result['bot_reply']['text']}")
        else:
            error_print(f"✗ Failed to request the paper: {click_result.get('error', 'Unknown error')}")
    else:
        info_print("User chose not to request the paper")

async def handle_download_button(button_text, callback_data, message_id, proxy_to_use):
    """Handle download button click"""
    print(f"\n📄 The corresponding paper is available on Nexus.")
    
    # Try to extract file size from button text first, then from callback_data
    button_size_info = extract_file_size_from_button_text(button_text)
    callback_size_info = None
    
    # If button text doesn't contain size info, try callback_data
    if not button_size_info and callback_data:
        callback_size_info = extract_file_size_from_callback_data(callback_data)
    
    # Use whichever source provided the size info (button text takes priority)
    size_info = button_size_info or callback_size_info
    if size_info:
        source = "button text" if button_size_info else "callback data"
        print(f"📏 File size: {size_info['original_size']} {size_info['unit']} ({size_info['size_mb']:.2f} MB)")
        debug_print(f"File size extracted from {source}: {size_info['original_size']} {size_info['unit']} ({size_info['size_mb']:.2f} MB)")
    
    user_input = get_input_with_timeout("Do you want to download it? [y/N]: ", timeout=30, default='n')
    
    if user_input in ['y', 'yes']:
        info_print(f"User chose to download the paper - clicking button: {button_text}")
        
        # Click the download button
        click_result = await click_callback_button(
            TG_API_ID, TG_API_HASH, PHONE, BOT_USERNAME,
            message_id, callback_data, SESSION_FILE, proxy_to_use
        )
        
        # Add file size information to click_result if available
        if size_info:
            if 'button_info' not in click_result:
                click_result['button_info'] = {}
            click_result['button_info']['file_size_mb'] = size_info['size_mb']
            click_result['button_info']['size_unit'] = size_info['unit']
            click_result['button_info']['original_size'] = size_info['original_size']
            
            source = "button_text" if button_size_info else "callback_data"
            debug_print(f"Added file size from {source}: {size_info['original_size']} {size_info['unit']} ({size_info['size_mb']:.2f} MB)")
        
        if click_result.get("ok"):
            info_print("✓ Successfully initiated download")
            if click_result.get("bot_reply") and click_result["bot_reply"].get("text"):
                print(f"Bot response: {click_result['bot_reply']['text']}")
            
            await wait_and_download_file(click_result, proxy_to_use)
        else:
            error_print(f"✗ Failed to download the paper: {click_result.get('error', 'Unknown error')}")
    else:
        info_print("User chose not to download the paper")

def extract_file_size_from_callback_data(callback_data):
    """
    Extract file size information from callback data
    
    Args:
        callback_data: The callback data string that might contain file size info
        
    Returns:
        Dictionary with size information or None if not found
    """
    if not callback_data:
        return None
    
    # Convert bytes to string if needed
    if isinstance(callback_data, bytes):
        callback_data = callback_data.decode('utf-8', errors='ignore')
    
    callback_str = str(callback_data)
    debug_print(f"Analyzing callback_data for file size: {callback_str}")
    
    # Look for various file size patterns
    size_patterns = [
        # MB patterns
        r'(\d+(?:\.\d+)?)\s*(?:mb|MB|megabytes?)',
        # MiB patterns  
        r'(\d+(?:\.\d+)?)\s*(?:mib|MiB)',
        # KB patterns
        r'(\d+(?:\.\d+)?)\s*(?:kb|KB|kilobytes?)',
        # KiB patterns
        r'(\d+(?:\.\d+)?)\s*(?:kib|KiB)',
        # GB patterns
        r'(\d+(?:\.\d+)?)\s*(?:gb|GB|gigabytes?)',
        # GiB patterns
        r'(\d+(?:\.\d+)?)\s*(?:gib|GiB)',
        # Bytes patterns
        r'(\d+)\s*(?:bytes?|B)',
    ]
    
    for pattern in size_patterns:
        match = re.search(pattern, callback_str, re.IGNORECASE)
        if match:
            size_value = float(match.group(1))
            size_text = match.group(0).lower()
            
            # Convert to MB for standardization
            if 'mb' in size_text or 'megabyte' in size_text:
                size_mb = size_value
                unit = 'MB'
            elif 'mib' in size_text:
                size_mb = size_value * 1.048576  # 1 MiB = 1.048576 MB
                unit = 'MiB'
            elif 'gb' in size_text or 'gigabyte' in size_text:
                size_mb = size_value * 1000  # 1 GB = 1000 MB
                unit = 'GB'
            elif 'gib' in size_text:
                size_mb = size_value * 1073.741824  # 1 GiB = 1073.741824 MB
                unit = 'GiB'
            elif 'kb' in size_text or 'kilobyte' in size_text:
                size_mb = size_value / 1000  # 1000 KB = 1 MB
                unit = 'KB'
            elif 'kib' in size_text:
                size_mb = size_value / 976.5625  # 1024 KiB = 1.024 MB
                unit = 'KiB'
            elif 'byte' in size_text or size_text.endswith('b'):
                size_mb = size_value / (1024 * 1024)  # Convert bytes to MB
                unit = 'bytes'
            else:
                continue
            
            return {
                'size_mb': size_mb,
                'unit': unit,
                'original_size': size_value
            }
    
    debug_print("No file size information found in callback_data")
    return None

def extract_file_size_from_button_text(button_text):
    """
    Extract file size information from button text
    
    Args:
        button_text: The button text string that might contain file size info
        
    Returns:
        Dictionary with size information or None if not found
    """
    if not button_text:
        return None
    
    button_str = str(button_text)
    debug_print(f"Analyzing button_text for file size: {button_str}")
    
    # Look for various file size patterns in button text
    size_patterns = [
        # MB patterns with common formats like "Download (5.2 MB)" or "5.2MB"
        r'(\d+(?:\.\d+)?)\s*(?:mb|MB|megabytes?)',
        # MiB patterns  
        r'(\d+(?:\.\d+)?)\s*(?:mib|MiB)',
        # KB patterns
        r'(\d+(?:\.\d+)?)\s*(?:kb|KB|kilobytes?)',
        # KiB patterns
        r'(\d+(?:\.\d+)?)\s*(?:kib|KiB)',
        # GB patterns
        r'(\d+(?:\.\d+)?)\s*(?:gb|GB|gigabytes?)',
        # GiB patterns
        r'(\d+(?:\.\d+)?)\s*(?:gib|GiB)',
        # Bytes patterns
        r'(\d+)\s*(?:bytes?|B)',
        # Pattern for sizes in parentheses like "(5.2 MB)"
        r'\((\d+(?:\.\d+)?)\s*(?:mb|MB|megabytes?)\)',
        r'\((\d+(?:\.\d+)?)\s*(?:mib|MiB)\)',
        r'\((\d+(?:\.\d+)?)\s*(?:kb|KB|kilobytes?)\)',
        r'\((\d+(?:\.\d+)?)\s*(?:kib|KiB)\)',
        r'\((\d+(?:\.\d+)?)\s*(?:gb|GB|gigabytes?)\)',
        r'\((\d+(?:\.\d+)?)\s*(?:gib|GiB)\)',
    ]
    
    for pattern in size_patterns:
        match = re.search(pattern, button_str, re.IGNORECASE)
        if match:
            size_value = float(match.group(1))
            size_text = match.group(0).lower()
            
            # Convert to MB for standardization
            if 'mb' in size_text or 'megabyte' in size_text:
                size_mb = size_value
                unit = 'MB'
            elif 'mib' in size_text:
                size_mb = size_value * 1.048576  # 1 MiB = 1.048576 MB
                unit = 'MiB'
            elif 'gb' in size_text or 'gigabyte' in size_text:
                size_mb = size_value * 1000  # 1 GB = 1000 MB
                unit = 'GB'
            elif 'gib' in size_text:
                size_mb = size_value * 1073.741824  # 1 GiB = 1073.741824 MB
                unit = 'GiB'
            elif 'kb' in size_text or 'kilobyte' in size_text:
                size_mb = size_value / 1000  # 1000 KB = 1 MB
                unit = 'KB'
            elif 'kib' in size_text:
                size_mb = size_value / 976.5625  # 1024 KiB = 1.024 MB
                unit = 'KiB'
            elif 'byte' in size_text or size_text.endswith('b'):
                size_mb = size_value / (1024 * 1024)  # Convert bytes to MB
                unit = 'bytes'
            else:
                continue
            
            debug_print(f"Extracted file size from button text: {size_value} {unit} ({size_mb:.2f} MB)")
            return {
                'size_mb': size_mb,
                'unit': unit,
                'original_size': size_value
            }
    
    debug_print("No file size information found in button_text")
    return None

async def wait_and_download_file(click_result, proxy_to_use):
    """Wait for file upload to Telegram and download it"""
    # Extract file size information from click_result (previously parsed from callback_data)
    if verbose_mode:
        print("Clicked button result:")
        print(click_result)
    
    # First check if file size was already extracted from callback_data
    button_info = click_result.get("button_info", {})
    file_size_mb = button_info.get("file_size_mb", 0)
    
    if file_size_mb > 0:
        size_unit = button_info.get("size_unit", "MB")
        original_size = button_info.get("original_size", file_size_mb)
        if verbose_mode:
            info_print(f"Using file size from button: {original_size} {size_unit} ({file_size_mb:.2f} MB)")
    else:
        # Fallback: try to extract from bot response text
        bot_text = click_result.get("bot_reply", {}).get("text", "")
        
        # Handle MB and MiB separately since they are different units
        mb_match = re.search(r'(\d+(?:\.\d+)?)\s*(?:mb|MB|megabytes?)', bot_text, re.IGNORECASE)
        mib_match = re.search(r'(\d+(?:\.\d+)?)\s*(?:mib|MiB)', bot_text, re.IGNORECASE)
        
        if mb_match:
            file_size_mb = float(mb_match.group(1))
            if verbose_mode:
                info_print(f"Detected file size from bot text: {file_size_mb} MB")
        elif mib_match:
            # Convert MiB to MB: 1 MiB = 1.048576 MB
            file_size_mib = float(mib_match.group(1))
            file_size_mb = file_size_mib * 1.048576
            if verbose_mode:
                info_print(f"Detected file size from bot text: {file_size_mib} MiB ({file_size_mb:.2f} MB)")
        else:
            # Check for other size units
            kb_match = re.search(r'(\d+(?:\.\d+)?)\s*(?:kb|KB|kilobytes?)', bot_text, re.IGNORECASE)
            kib_match = re.search(r'(\d+(?:\.\d+)?)\s*(?:kib|KiB)', bot_text, re.IGNORECASE)
            
            if kb_match:
                file_size_mb = float(kb_match.group(1)) / 1000
                if verbose_mode:
                    info_print(f"Detected file size from bot text: {file_size_mb:.2f} MB")
            elif kib_match:
                # Convert KiB to MB: 1 KiB = 0.001024 MB
                file_size_kib = float(kib_match.group(1))
                file_size_mb = file_size_kib * 0.001024
                if verbose_mode:
                    info_print(f"Detected file size from bot text: {file_size_kib} KiB ({file_size_mb:.2f} MB)")
            else:
                # Default assumption for academic papers
                file_size_mb = 5.0
                if verbose_mode:
                    info_print("No file size detected, assuming 5 MB for academic paper")
    
    # Calculate wait time based on file size
    base_wait = 10
    size_based_wait = int(file_size_mb * 5)
    total_wait = max(base_wait, size_based_wait)
    
    info_print(f"Waiting {total_wait} seconds for file preparation...")
    
    # Wait with progress indication (only show progress in verbose mode)
    for i in range(total_wait):
        if verbose_mode and i % 5 == 0 and i > 0:
            info_print(f"Still waiting... {i}/{total_wait} seconds")
        await asyncio.sleep(1)
    
    info_print("Checking for file...")
    
    # Handle file download if the bot reply contains a file
    download_result = await handle_file_download_from_bot_reply(
        click_result.get("bot_reply"), proxy_to_use
    )
    
    if download_result and download_result.get("success"):
        info_print("✓ File downloaded successfully!")
        info_print(f"File saved to: {download_result['file_path']}")
        if verbose_mode:
            info_print(f"File size: {download_result['file_size'] / (1024*1024):.2f} MB")
            info_print(f"Download speed: {download_result['speed_mbps']:.2f} MB/s")
    elif download_result and not download_result.get("success"):
        error_print(f"✗ File download failed: {download_result.get('error', 'Unknown error')}")
    else:
        debug_print("No file to download in bot reply")

async def process_callback_buttons(bot_reply, proxy_to_use):
    """Process callback buttons from bot reply"""
    callback_buttons = [btn for btn in bot_reply.get("buttons", []) if btn.get("type") == "callback"]
    
    if not callback_buttons:
        debug_print("No callback buttons found in search results")
        return
    
    info_print(f"Found {len(callback_buttons)} callback buttons in search results")
    
    # Only handle the first callback button
    first_button = callback_buttons[0]
    button_text = first_button.get("text", "").strip()
    callback_data = first_button.get("callback_data") or first_button.get("data")
    message_id = bot_reply.get("message_id")
    
    info_print(f"\n--- Processing First Button ---")
    info_print(f"Button text: {button_text}")
    
    # Determine if this is a request or download button
    has_request = "request" in button_text.lower()
    # Check if the button text contains a download symbol (e.g., "⬇️" or "↓" or "download")
    has_download = any(sym in button_text.lower() for sym in ["⬇️", "↓", "download"])

    if has_request:
        await handle_request_button(button_text, callback_data, message_id, proxy_to_use)
    elif has_download:
        await handle_download_button(button_text, callback_data, message_id, proxy_to_use)
    
    info_print(f"\n--- Completed processing all {len(callback_buttons)} buttons ---")

async def get_latest_messages_from_bot(api_id, api_hash, bot_username, session_file='telegram_session', limit=10, proxy=None):
    """
    Get the latest messages from a bot
    
    Args:
        api_id: Your Telegram API ID
        api_hash: Your Telegram API hash
        bot_username: Bot's username
        session_file: Name of the session file
        limit: Maximum number of messages to retrieve (default: 10)
        proxy: Proxy configuration dict or file path
        
    Returns:
        Dictionary with success status and messages list
    """
    debug_print(f"Getting latest {limit} messages from bot: {bot_username}")
    
    # Load proxy configuration
    proxy_config = load_proxy_config(proxy)
    if proxy and proxy_config is None:
        return {"error": "Error loading proxy configuration"}
    
    # Create client
    client = create_telegram_client(session_file, api_id, api_hash, proxy_config)
    
    try:
        # Check if session file exists
        session_path = f"{session_file}.session"
        if not os.path.exists(session_path):
            error_print(f"Session file not found: {session_path}")
            return {"error": "Session file not found. Run script interactively first to create session."}
        
        debug_print("Starting client to get latest messages...")
        if proxy_config:
            info_print(f"Connecting through proxy: {proxy_config['type']}://{proxy_config['addr']}:{proxy_config['port']}")
        
        await client.start()
        
        # Verify we're connected
        if not await client.is_user_authorized():
            error_print("Session expired or not authorized")
            return {"error": "Session expired. Please delete the session file and run interactively to re-authenticate."}
        
        # Get the bot entity
        debug_print(f"Getting bot entity for: {bot_username}")
        bot_entity = await client.get_entity(bot_username)
        
        # Fetch messages
        debug_print(f"Fetching latest {limit} messages from bot...")
        messages = []
        
        async for message in client.iter_messages(bot_entity, limit=limit):
            # Extract button information
            buttons = extract_button_info(message.reply_markup)
            
            # Check if message has media
            has_media = message.media is not None
            media_type = None
            if has_media:
                if hasattr(message.media, 'document'):
                    media_type = "document"
                elif hasattr(message.media, 'photo'):
                    media_type = "photo"
                elif hasattr(message.media, 'video'):
                    media_type = "video"
                else:
                    media_type = "other"
            
            message_data = {
                "message_id": message.id,
                "date": message.date.timestamp(),
                "date_formatted": message.date.strftime("%Y-%m-%d %H:%M:%S"),
                "text": message.text,
                "buttons": buttons,
                "has_media": has_media,
                "media_type": media_type,
                "is_reply": message.reply_to is not None,
                "views": getattr(message, 'views', None),
                "forwards": getattr(message, 'forwards', None)
            }
            
            messages.append(message_data)
            debug_print(f"Retrieved message {message.id}: {message.text[:50]}...")
        
        info_print(f"Successfully retrieved {len(messages)} messages from {bot_username}")
        
        return {
            "ok": True,
            "bot_username": bot_username,
            "messages_count": len(messages),
            "messages": messages
        }
        
    except Exception as e:
        error_print(f"Error getting latest messages: {str(e)}")
        debug_print(f"Exception details: {type(e).__name__}: {str(e)}")
        return {"error": f"Error getting latest messages: {str(e)}"}
    finally:
        debug_print("Disconnecting client...")
        await client.disconnect()

async def get_user_profile(api_id, api_hash, phone_number, bot_username, session_file='telegram_session', proxy=None):
    """
    Get user profile information from Nexus bot by sending /profile command
    
    Args:
        api_id: Your Telegram API ID
        api_hash: Your Telegram API hash
        phone_number: Your phone number (not used, kept for compatibility)
        bot_username: Bot's username
        session_file: Name of the session file
        proxy: Proxy configuration dict or file path
        
    Returns:
        Dictionary with user profile information or error
    """
    info_print("Getting user profile information from Nexus bot...")
    debug_print("Sending /profile command to bot")
    
    # Use the existing send_message_to_bot function to send /profile
    profile_result = await send_message_to_bot(
        api_id, api_hash, phone_number, bot_username, 
        "/profile", session_file, proxy
    )
    
    if not profile_result.get("ok"):
        error_print(f"Failed to get profile: {profile_result.get('error', 'Unknown error')}")
        return profile_result
    
    bot_reply = profile_result.get("bot_reply")
    if not bot_reply:
        error_print("No reply received from bot for /profile command")
        return {"error": "No reply received from bot for /profile command"}
    
    profile_text = bot_reply.get("text", "")
    debug_print(f"Profile response text: {profile_text[:200]}...")
    
    # Parse profile information from the bot response
    profile_info = {
        "raw_response": profile_text,
        "user_level": None,
        "level_emoji": None,
        "level_name": None,
        "n_points": None,
        "uploaded_count": None,
        "leaderboard_position": None,
        "orcid_url": None
    }
    
    # Extract information using regex patterns for the specific Nexus format
    
    # Extract user level with emoji and name
    level_pattern = r"User level:\s*([^\s]+)\s+(.+?)\s+with\s+(\d+)\s+n-points"
    level_match = re.search(level_pattern, profile_text)
    if level_match:
        profile_info["level_emoji"] = level_match.group(1).strip()
        profile_info["level_name"] = level_match.group(2).strip()
        profile_info["n_points"] = int(level_match.group(3))
        profile_info["user_level"] = f"{profile_info['level_emoji']} {profile_info['level_name']}"
        debug_print(f"Extracted user level: {profile_info['user_level']} with {profile_info['n_points']} n-points")
    
    # Extract uploaded count
    uploaded_pattern = r"uploaded\s+(\d+)\s+books and papers"
    uploaded_match = re.search(uploaded_pattern, profile_text)
    if uploaded_match:
        profile_info["uploaded_count"] = int(uploaded_match.group(1))
        debug_print(f"Extracted uploaded count: {profile_info['uploaded_count']}")
    
    # Extract leaderboard position
    leaderboard_pattern = r"takes\s+(\d+)(?:st|nd|rd|th)\s+leaderboard position"
    leaderboard_match = re.search(leaderboard_pattern, profile_text)
    if leaderboard_match:
        profile_info["leaderboard_position"] = int(leaderboard_match.group(1))
        debug_print(f"Extracted leaderboard position: {profile_info['leaderboard_position']}")
    
    # Extract OrcID URL
    orcid_pattern = r"OrcID:\s*Link your OrcID\s*\(([^)]+)\)"
    orcid_match = re.search(orcid_pattern, profile_text)
    if orcid_match:
        profile_info["orcid_url"] = orcid_match.group(1).strip()
        debug_print(f"Extracted OrcID URL: {profile_info['orcid_url'][:50]}...")
    
    info_print("Successfully retrieved and parsed user profile information")
    debug_print(f"Profile info extracted: {profile_info}")
    
    result = {
        "ok": True,
        "profile": profile_info,
        "bot_reply": bot_reply,
        "sent_message": profile_result.get("sent_message")
    }
    
    return result

def format_profile_result(profile_result):
    """Format the profile result in a human-readable way"""
    output = []
    output.append("\n" + "="*60)
    output.append("NEXUS USER PROFILE")
    output.append("="*60)
    
    if "error" in profile_result:
        output.append(f"❌ ERROR: {profile_result['error']}")
        error_print(profile_result['error'])
    elif profile_result.get("ok"):
        output.append("✅ SUCCESS: Profile information retrieved!")
        output.append("")
        
        profile = profile_result.get("profile", {})
        raw_response = profile.get("raw_response", "")
        
        if raw_response:
            # Parse the raw response with improved formatting
            text = raw_response.strip()
            
            # Parse user level information from the markdown formatted text
            level_pattern = r"\*\*User level:\*\*\s*`([^\s]+)\s+([^`]+)`\s+with\s+`(\d+)`\s+n-points,\s+uploaded\s+`(\d+)`\s+books and papers,\s+takes\s+`(\d+)(?:st|nd|rd|th)`\s+leaderboard position"
            level_match = re.search(level_pattern, text)
            
            if level_match:
                emoji = level_match.group(1)
                level_name = level_match.group(2)
                n_points = int(level_match.group(3))
                uploaded_count = int(level_match.group(4))
                position = int(level_match.group(5))
                
                output.append(f"🏆 User Level: {emoji} {level_name}")
                output.append(f"⭐ N-Points: {n_points:,}")
                output.append(f"📚 Contributions: {uploaded_count:,} books and papers uploaded")
                
                # Add ordinal suffix for position
                if 10 <= position % 100 <= 20:
                    suffix = "th"
                else:
                    suffix = {1: "st", 2: "nd", 3: "rd"}.get(position % 10, "th")
                output.append(f"🏅 Leaderboard Rank: #{position}{suffix}")
            
            # Parse OrcID information
            orcid_pattern = r"\*\*OrcID:\*\*\s*\[([^\]]+)\]\(([^)]+)\)"
            orcid_match = re.search(orcid_pattern, text)
            
            if orcid_match:
                link_text = orcid_match.group(1)
                link_url = orcid_match.group(2)
                
                output.append("")
                output.append("─" * 40)
                output.append("")
                
                if "Link your OrcID" in link_text:
                    output.append(f"🔗 OrcID Status: Not linked")
                    output.append(f"   Connect at: {link_url}")
                else:
                    output.append(f"🔗 OrcID: {link_text}")
                    output.append(f"   URL: {link_url}")
            
            # Add summary section if we have the main stats
            if level_match:
                output.append("")
                output.append("📊 SUMMARY")
                output.append("─" * 20)
                
                # Calculate average points per upload
                if uploaded_count > 0:
                    avg_points = round(n_points / uploaded_count, 1)
                    output.append(f"• Average points per contribution: {avg_points}")
                
                # Status messages based on level
                status_messages = {
                    "Willing Spirit": "🕊️ Active contributor, building reputation",
                    "Scholar": "📚 Experienced researcher", 
                    "Expert": "🎓 Recognized expert in the community",
                    "Master": "👑 Top-tier contributor"
                }
                
                if level_name in status_messages:
                    output.append(f"• Status: {status_messages[level_name]}")
                
                # Leaderboard context
                if position <= 10:
                    output.append(f"• 🌟 Top 10 contributor! Excellent work!")
                elif position <= 50:
                    output.append(f"• ⭐ Top 50 contributor! Great performance!")
                elif position <= 100:
                    output.append(f"• 🔥 Top 100 contributor! Keep it up!")
                else:
                    output.append(f"• 💪 Building reputation - {position}{suffix} place")
        
        # Show profile settings from buttons if available
        bot_reply = profile_result.get("bot_reply", {})
        buttons = bot_reply.get("buttons", [])
        
        if buttons:
            output.append("")
            output.append("⚙️ PROFILE SETTINGS")
            output.append("─" * 20)
            
            for button in buttons:
                button_text = button.get("text", "")
                
                if "Gaia Subscription" in button_text:
                    output.append("• 🌟 Gaia Subscription available")
                elif "profile is invisible" in button_text:
                    output.append("• 👁️ Profile visibility: Private")
                elif "interests are invisible" in button_text:
                    output.append("• 🎯 Interest visibility: Private")
                elif "Receiving daily free points" in button_text:
                    output.append("• 🎁 Daily free points: Enabled")
        
        else:
            output.append("❌ No profile information available in response")
    
    else:
        output.append("❌ FAILED: Could not retrieve profile information")
        error_print("Profile retrieval failed")
    
    output.append("="*60)
    
    # Print to console and log
    result_text = "\n".join(output)
    if logger:
        logger.info("Formatting profile result for display")
        logger.info(result_text)

def format_messages_result(messages_result):
    """Format the messages result in a human-readable way"""
    output = []
    output.append("\n" + "="*80)
    output.append("RECENT MESSAGES FROM BOT")
    output.append("="*80)
    
    if "error" in messages_result:
        output.append(f"❌ ERROR: {messages_result['error']}")
        error_print(messages_result['error'])
    elif messages_result.get("ok"):
        bot_username = messages_result.get("bot_username", "Unknown")
        messages_count = messages_result.get("messages_count", 0)
        messages = messages_result.get("messages", [])
        
        output.append(f"✅ SUCCESS: Retrieved {messages_count} messages from @{bot_username}")
        output.append("")
        
        if not messages:
            output.append("📭 No messages found")
        else:
            for i, msg in enumerate(messages, 1):
                output.append(f"📨 Message #{i}")
                output.append(f"   ID: {msg.get('message_id', 'N/A')}")
                output.append(f"   Date: {msg.get('date_formatted', 'N/A')}")
                
                # Message text
                text = msg.get('text', '')
                if text:
                    # Truncate long messages for display
                    display_text = text[:200] + "..." if len(text) > 200 else text
                    output.append(f"   Text: {display_text}")
                else:
                    output.append("   Text: [No text content]")
                
                # Media information
                if msg.get('has_media'):
                    media_type = msg.get('media_type', 'unknown')
                    output.append(f"   📎 Media: {media_type}")
                
                # Buttons information
                buttons = msg.get('buttons', [])
                if buttons:
                    output.append(f"   🔘 Buttons: {len(buttons)} button(s)")
                    for j, btn in enumerate(buttons[:3], 1):  # Show max 3 buttons
                        btn_text = btn.get('text', 'N/A')
                        btn_type = btn.get('type', 'unknown')
                        output.append(f"      {j}. {btn_text} ({btn_type})")
                    if len(buttons) > 3:
                        output.append(f"      ... and {len(buttons) - 3} more")
                
                # Additional info
                if msg.get('is_reply'):
                    output.append("   ↩️ Reply to previous message")
                
                if msg.get('views'):
                    output.append(f"   👁️ Views: {msg['views']:,}")
                
                if msg.get('forwards'):
                    output.append(f"   🔄 Forwards: {msg['forwards']:,}")
                
                output.append("")  # Blank line between messages
    else:
        output.append("❌ FAILED: Could not retrieve messages")
        error_print("Message retrieval failed")
    
    output.append("="*80)
    
    # Print to console and log
    result_text = "\n".join(output)
    if logger:
        logger.info("Formatting messages result for display")
        logger.info(result_text)

async def fetch_and_display_recent_messages(api_id, api_hash, bot_username, session_file='telegram_session', 
                                            limit=10, proxy=None, display=True):
    """
    Fetch recent messages from a bot and optionally display them
    
    Args:
        api_id: Your Telegram API ID
        api_hash: Your Telegram API hash
        bot_username: Bot's username
        session_file: Name of the session file
        limit: Maximum number of messages to retrieve (default: 10, max: 100)
        proxy: Proxy configuration dict or file path
        display: Whether to display formatted results (default: True)
        
    Returns:
        Dictionary with success status and messages list
    """
    # Validate and clamp limit
    if limit < 1:
        limit = 1
    elif limit > 100:  # Reasonable maximum to prevent excessive API calls
        limit = 100
        info_print(f"Limit clamped to maximum of 100 messages")
    
    info_print(f"Fetching {limit} recent messages from @{bot_username}...")
    
    # Use existing function to get messages
    messages_result = await get_latest_messages_from_bot(
        api_id, api_hash, bot_username, session_file, limit, proxy
    )
    
    # Display results if requested
    if display:
        format_messages_result(messages_result)
    
    return messages_result

async def fetch_nexus_aaron_messages(api_id, api_hash, phone_number, session_file='telegram_session', 
                                    limit=10, proxy=None, display=True):
    """
    Fetch recent messages from the @nexus_aaron bot specifically
    
    Args:
        api_id: Your Telegram API ID
        api_hash: Your Telegram API hash
        phone_number: Your phone number (not used, kept for compatibility)
        session_file: Name of the session file
        limit: Maximum number of messages to retrieve (default: 10, max: 100)
        proxy: Proxy configuration dict or file path
        display: Whether to display formatted results (default: True)
        
    Returns:
        Dictionary with success status and messages list from @nexus_aaron
    """
    nexus_aaron_username = "nexus_aaron"
    
    info_print(f"Fetching {limit} recent messages from @{nexus_aaron_username}...")
    debug_print(f"Specialized function for Nexus Aaron bot messages")
    
    # Use existing function to get messages from nexus_aaron
    messages_result = await get_latest_messages_from_bot(
        api_id, api_hash, nexus_aaron_username, session_file, limit, proxy
    )
    
    # Display results if requested with specialized formatting for nexus_aaron
    if display and messages_result.get("ok"):
        format_nexus_aaron_messages(messages_result)
    elif display:
        format_messages_result(messages_result)
    
    return messages_result

def format_nexus_aaron_messages(messages_result):
    """Format nexus_aaron messages with specialized formatting for research requests"""
    output = []
    output.append("\n" + "="*80)
    output.append("RECENT MESSAGES FROM @nexus_aaron")
    output.append("="*80)
    
    if "error" in messages_result:
        output.append(f"❌ ERROR: {messages_result['error']}")
        error_print(messages_result['error'])
    elif messages_result.get("ok"):
        bot_username = messages_result.get("bot_username", "Unknown")
        messages_count = messages_result.get("messages_count", 0)
        messages = messages_result.get("messages", [])
        
        output.append(f"✅ SUCCESS: Retrieved {messages_count} messages from @{bot_username}")
        output.append("")
        
        if not messages:
            output.append("📭 No messages found")
        else:
            # Categorize messages
            requests = []
            uploads = []
            other = []
            
            for msg in messages:
                text = msg.get('text', '')
                if text.startswith('#request'):
                    requests.append(msg)
                elif '#voting' in text and msg.get('has_media'):
                    uploads.append(msg)
                else:
                    other.append(msg)
            
            # Display statistics
            output.append(f"📊 MESSAGE BREAKDOWN:")
            output.append(f"   📋 Research Requests: {len(requests)}")
            output.append(f"   📄 Document Uploads: {len(uploads)}")
            output.append(f"   💬 Other Messages: {len(other)}")
            output.append("")
            
            # Display research requests
            if requests:
                output.append("📋 RESEARCH REQUESTS:")
                output.append("─" * 50)
                for i, msg in enumerate(requests, 1):
                    request_info = parse_nexus_aaron_request(msg.get('text', ''))
                    
                    output.append(f"[{i}] ⭐ Request Point: {request_info['request_count']}")
                    output.append(f"   🕐 Time: {msg.get('date_formatted', 'N/A')}")
                    output.append(f"   📊 Type: {request_info['pub_type']}")
                    
                    if request_info['doi']:
                        output.append(f"   🔗 DOI: {request_info['doi']}")
                        
                        # Extract publisher name from DOI
                        publisher_name = get_publisher_name_from_doi(request_info['doi'])
                        if publisher_name:
                            output.append(f"   📖 Publisher: {publisher_name}")
                        elif request_info['publisher_code']:
                            output.append(f"   📖 Publisher Code: {request_info['publisher_code']}")
                    elif request_info['publisher_code']:
                        output.append(f"   📖 Publisher Code: {request_info['publisher_code']}")
                    
                    if request_info['libstc_link']:
                        output.append(f"   🌐 LibSTC: {request_info['libstc_link']}")
                    
                    if request_info['worldcat_link']:
                        output.append(f"   📚 WorldCat: {request_info['worldcat_link']}")
                    
                    output.append(f"   🆔 Message ID: {msg.get('message_id', 'N/A')}")
                    output.append("")
            
            # Display document uploads
            if uploads:
                output.append("📄 DOCUMENT UPLOADS:")
                output.append("─" * 50)
                for i, msg in enumerate(uploads, 1):
                    upload_info = parse_nexus_aaron_upload(msg.get('text', ''))
                    
                    output.append(f"#{i} {upload_info['title']}")
                    output.append(f"   🕐 Time: {msg.get('date_formatted', 'N/A')}")
                    output.append(f"   📊 Type: {upload_info['pub_type']}")
                    
                    if upload_info['author']:
                        output.append(f"   ✍️ Author: {upload_info['author']}")
                    
                    if upload_info['year']:
                        output.append(f"   📅 Year: {upload_info['year']}")
                    
                    if upload_info['pages']:
                        output.append(f"   📄 Pages: {upload_info['pages']}")
                    
                    if upload_info['doi']:
                        output.append(f"   🔗 DOI: {upload_info['doi']}")
                        
                        # Extract publisher name from DOI
                        publisher_name = get_publisher_name_from_doi(upload_info['doi'])
                        if publisher_name:
                            output.append(f"   📖 Publisher: {publisher_name}")
                    
                    if upload_info['worldcat_link']:
                        output.append(f"   📚 WorldCat: {upload_info['worldcat_link']}")
                    
                    if upload_info['isbn']:
                        output.append(f"   📖 ISBN: {upload_info['isbn']}")
                    
                    voting_status = "✅ Available for voting" if msg.get('buttons') else "❌ No voting available"
                    output.append(f"   🗳️ Status: {voting_status}")
                    output.append(f"   🆔 Message ID: {msg.get('message_id', 'N/A')}")
                    output.append("")
            
            # Display other messages
            if other:
                output.append("💬 OTHER MESSAGES:")
                output.append("─" * 50)
                for i, msg in enumerate(other, 1):
                    text = msg.get('text', '')
                    display_text = text[:100] + "..." if len(text) > 100 else text
                    
                    output.append(f"#{i} {display_text}")
                    output.append(f"   🕐 Time: {msg.get('date_formatted', 'N/A')}")
                    output.append(f"   🆔 Message ID: {msg.get('message_id', 'N/A')}")
                    
                    if msg.get('has_media'):
                        output.append(f"   📎 Media: {msg.get('media_type', 'unknown')}")
                    
                    if msg.get('buttons'):
                        output.append(f"   🔘 Buttons: {len(msg['buttons'])}")
                    
                    output.append("")
    else:
        output.append("❌ FAILED: Could not retrieve messages")
        error_print("Messages retrieval failed")
    
    output.append("="*80)
    
    # Print to console and log
    result_text = "\n".join(output)
    if logger:
        logger.info("Formatting nexus_aaron messages for display")
        logger.info(result_text)

def get_publisher_name_from_doi(doi):
    """
    Extract publisher name from DOI using Crossref API
    
    Args:
        doi: DOI string (e.g., "10.1038/nature12373")
        
    Returns:
        Publisher name string or None if not found
    """
    if not doi or not isinstance(doi, str):
        return None
    
    # Extract publisher prefix from DOI (part between 10. and /)
    doi_match = re.match(r'^10\.(\d+)/', doi.strip())
    if not doi_match:
        debug_print(f"Invalid DOI format for publisher extraction: {doi}")
        return None
    
    publisher_prefix = doi_match.group(1)
    debug_print(f"Extracted publisher prefix from DOI {doi}: {publisher_prefix}")
    
    try:
        # Query Crossref API for publisher information
        # Use the DOI to get work information which includes publisher
        crossref_url = f"https://api.crossref.org/works/{doi}"
        
        headers = {
            'User-Agent': 'Mozilla/5.0 (compatible; TelegramBot/1.0; mailto:your-email@example.com)'
        }
        
        debug_print(f"Querying Crossref API for DOI: {doi}")
        response = requests.get(crossref_url, headers=headers, timeout=10)
        
        if response.status_code == 200:
            data = response.json()
            
            # Extract publisher name from the response
            work = data.get('message', {})
            publisher = work.get('publisher')
            
            if publisher:
                debug_print(f"Found publisher name for DOI {doi}: {publisher}")
                return publisher
            else:
                debug_print(f"No publisher information found in Crossref response for DOI {doi}")
                
                # Fallback: try to get institution/organization info
                institution = work.get('institution')
                if institution and isinstance(institution, list) and len(institution) > 0:
                    inst_name = institution[0].get('name')
                    if inst_name:
                        debug_print(f"Found institution name as fallback for DOI {doi}: {inst_name}")
                        return inst_name
        
        elif response.status_code == 404:
            debug_print(f"DOI not found in Crossref database: {doi}")
            return None
        else:
            debug_print(f"Crossref API error for DOI {doi}: HTTP {response.status_code}")
            return None
            
    except requests.RequestException as e:
        debug_print(f"Error querying Crossref API for DOI {doi}: {str(e)}")
        return None
    except Exception as e:
        debug_print(f"Unexpected error getting publisher name for DOI {doi}: {str(e)}")
        return None
    
    return None

def parse_nexus_aaron_request(text):
    """
    Parse a nexus_aaron request message to extract structured information
    
    Args:
        text: The raw message text from nexus_aaron
        
    Returns:
        Dictionary with parsed information
    """
    
    request_info = {
        'request_count': 'Unknown',
        'pub_type': 'Unknown',
        'doi': None,
        'publisher_code': None,
        'libstc_link': None,
        'worldcat_link': None,
        'raw_text': text
    }
    
    if not text:
        return request_info
    
    # Extract request count: #request (X)
    request_match = re.search(r'#request \((\d+)\)', text)
    if request_match:
        request_info['request_count'] = request_match.group(1)
    
    # Determine publication type by emoji
    if '🔬' in text:
        request_info['pub_type'] = 'Research Paper'
    elif '📚' in text:
        request_info['pub_type'] = 'Book'
    elif '📖' in text:
        request_info['pub_type'] = 'Book Chapter'
    else:
        request_info['pub_type'] = 'Unknown'
    
    # Extract DOI
    doi_match = re.search(r'(10\.\d+/[^\s\]]+)', text)
    if doi_match:
        request_info['doi'] = doi_match.group(1)
    
    # Extract publisher code (e.g., #p_1177)
    publisher_match = re.search(r'#p_(\d+)', text)
    if publisher_match:
        request_info['publisher_code'] = f"p_{publisher_match.group(1)}"
    
    # Extract LibSTC link
    libstc_match = re.search(r'\[🔬\]\((https://libstc\.cc/[^)]+)\)', text)
    if not libstc_match:
        libstc_match = re.search(r'\[📚\]\((https://libstc\.cc/[^)]+)\)', text)
    if libstc_match:
        request_info['libstc_link'] = libstc_match.group(1)
    
    # Extract WorldCat link
    worldcat_match = re.search(r'\[worldcat\]\((https://search\.worldcat\.org/[^)]+)\)', text)
    if worldcat_match:
        request_info['worldcat_link'] = worldcat_match.group(1)
    
    return request_info

def parse_nexus_aaron_upload(text):
    """
    Parse a nexus_aaron upload/voting message to extract structured information
    
    Args:
        text: The raw message text from nexus_aaron upload
        
    Returns:
        Dictionary with parsed upload information
    """
    
    upload_info = {
        'title': 'Unknown',
        'author': None,
        'year': None,
        'pages': None,
        'pub_type': 'Unknown',
        'doi': None,
        'worldcat_link': None,
        'isbn': None,
        'libstc_link': None,
        'raw_text': text
    }
    
    if not text:
        return upload_info
    
    # Determine publication type by emoji
    if '🔬' in text:
        upload_info['pub_type'] = 'Research Paper'
    elif '📚' in text:
        upload_info['pub_type'] = 'Book'
    elif '📖' in text:
        upload_info['pub_type'] = 'Book Chapter'
    else:
        upload_info['pub_type'] = 'Unknown'
    
    # Extract title from **title** format
    title_match = re.search(r'\*\*([^*]+)\*\*', text)
    if title_match:
        upload_info['title'] = title_match.group(1).strip()
    
    # Extract year from (YYYY) or (YYYY-MM) format
    year_match = re.search(r'\((\d{4})(?:-\d{2})?\)', text)
    if year_match:
        upload_info['year'] = year_match.group(1)
    
    # Extract author name (appears after title and before year)
    # Pattern: **Title** (year) \nAuthor pp. pages
    author_match = re.search(r'\*\*[^*]+\*\*[^\\n]*\\n([^\\n]+?)(?:\s+pp\.\s+\d+)?', text)
    if author_match:
        upload_info['author'] = author_match.group(1).strip()
    
    # Extract pages
    pages_match = re.search(r'pp\.\s+(\d+)', text)
    if pages_match:
        upload_info['pages'] = pages_match.group(1)
    
    # Extract DOI
    doi_match = re.search(r'(10\.\d+/[^\s\]]+)', text)
    if doi_match:
        upload_info['doi'] = doi_match.group(1)
    
    # Extract WorldCat link and ISBN
    worldcat_match = re.search(r'\[isbn:(\d+)\]\((https://search\.worldcat\.org/[^)]+)\)', text)
    if worldcat_match:
        upload_info['isbn'] = worldcat_match.group(1)
        upload_info['worldcat_link'] = worldcat_match.group(2)
    
    # Extract LibSTC link
    libstc_match = re.search(r'\[🔬\]\((https://libstc\.cc/[^)]+)\)', text)
    if not libstc_match:
        libstc_match = re.search(r'\[📚\]\((https://libstc\.cc/[^)]+)\)', text)
    if libstc_match:
        upload_info['libstc_link'] = libstc_match.group(1)
    
    return upload_info

async def upload_file_to_bot(api_id, api_hash, phone_number, bot_username, file_path, message="", session_file='telegram_session', proxy=None):
    """
    Upload a file to a Telegram bot with optional message
    
    Args:
        api_id: Your Telegram API ID
        api_hash: Your Telegram API hash
        phone_number: Your phone number (not used, kept for compatibility)
        bot_username: Bot's username
        file_path: Path to the file to upload
        message: Optional message to send with the file (default: "")
        session_file: Name of the session file
        proxy: Proxy configuration dict or file path
        
    Returns:
        Dictionary with upload result and bot reply
    """
    debug_print(f"Uploading file to bot: {file_path}")
    
    # Validate file exists
    if not os.path.exists(file_path):
        error_print(f"File not found: {file_path}")
        return {"error": f"File not found: {file_path}"}
    
    # Get file info
    file_size = os.path.getsize(file_path)
    file_name = os.path.basename(file_path)
    file_size_mb = file_size / (1024 * 1024)
    
    info_print(f"Preparing to upload: {file_name}")
    info_print(f"File size: {file_size_mb:.2f} MB")
    
    # Load proxy configuration
    proxy_config = load_proxy_config(proxy)
    if proxy and proxy_config is None:
        return {"error": "Error loading proxy configuration"}
    
    # Create client
    client = create_telegram_client(session_file, api_id, api_hash, proxy_config)
    
    try:
        # Check if session file exists
        session_path = f"{session_file}.session"
        if not os.path.exists(session_path):
            error_print(f"Session file not found: {session_path}")
            return {"error": "Session file not found. Run script interactively first to create session."}
        
        debug_print("Starting client for file upload...")
        if proxy_config:
            info_print(f"Connecting through proxy: {proxy_config['type']}://{proxy_config['addr']}:{proxy_config['port']}")
        
        await client.start()
        
        # Verify we're connected
        if not await client.is_user_authorized():
            error_print("Session expired or not authorized")
            return {"error": "Session expired. Please delete the session file and run interactively to re-authenticate."}
        
        debug_print("User authorized successfully")
        
        # Get the bot entity
        debug_print(f"Getting bot entity for: {bot_username}")
        bot_entity = await client.get_entity(bot_username)
        debug_print(f"Bot entity retrieved: {bot_entity.id}")
        
        # Create message handler for bot responses
        handler, get_bot_reply = create_message_handler(bot_entity)
        client.on(events.NewMessage(from_users=bot_entity))(handler)
        
        # Upload progress callback
        last_progress = 0
        
        def progress_callback(current, total):
            nonlocal last_progress
            if total > 0:
                progress = int((current / total) * 100)
                if progress >= last_progress + 10:  # Update every 10%
                    info_print(f"Upload progress: {progress}% ({current / (1024*1024):.2f}/{total / (1024*1024):.2f} MB)")
                    last_progress = progress
        
        # Send file with optional message
        debug_print(f"Starting file upload: {file_path}")
        start_time = datetime.now()
        
        result = await client.send_file(
            bot_username,
            file_path,
            caption=message if message else None,
            progress_callback=progress_callback
        )
        
        end_time = datetime.now()
        upload_time = (end_time - start_time).total_seconds()
        upload_speed_mbps = file_size_mb / max(upload_time, 1)
        
        info_print(f"✓ File uploaded successfully!")
        info_print(f"Upload time: {upload_time:.2f} seconds")
        info_print(f"Upload speed: {upload_speed_mbps:.2f} MB/s")
        info_print(f"Message ID: {result.id}")
        
        # Wait for bot reply
        bot_reply = await wait_for_reply(get_bot_reply, timeout=30)
        
        # If no immediate reply, fetch recent messages
        if bot_reply is None:
            bot_reply = await fetch_recent_messages(client, bot_entity, result)
        
        response = {
            "ok": True,
            "uploaded_file": {
                "file_path": file_path,
                "file_name": file_name,
                "file_size": file_size,
                "file_size_mb": file_size_mb,
                "upload_time": upload_time,
                "upload_speed_mbps": upload_speed_mbps,
                "message_id": result.id,
                "date": result.date.timestamp(),
                "caption": message if message else None
            },
            "bot_reply": bot_reply
        }
        
        debug_print("File upload operation completed successfully")
        return response
        
    except Exception as e:
        error_print(f"Error uploading file: {str(e)}")
        debug_print(f"File upload exception: {type(e).__name__}: {str(e)}")
        return {"error": f"Error uploading file: {str(e)}"}
    finally:
        debug_print("Disconnecting client after file upload...")
        await client.disconnect()

def format_upload_result(upload_result):
    """Format the upload result in a human-readable way"""
    output = []
    output.append("\n" + "="*60)
    output.append("FILE UPLOAD RESULT")
    output.append("="*60)
    
    if "error" in upload_result:
        output.append(f"❌ ERROR: {upload_result['error']}")
        error_print(upload_result['error'])
    elif upload_result.get("ok"):
        output.append("✅ SUCCESS: File uploaded successfully!")
        output.append("")
        
        # Format uploaded file info
        file_info = upload_result.get("uploaded_file", {})
        if file_info:
            upload_time = datetime.fromtimestamp(file_info.get("date", 0)).strftime("%Y-%m-%d %H:%M:%S")
            output.append("📤 UPLOADED FILE:")
            output.append(f"   📁 Name: {file_info.get('file_name', 'N/A')}")
            output.append(f"   📏 Size: {file_info.get('file_size_mb', 0):.2f} MB")
            output.append(f"   ⏱️ Upload Time: {file_info.get('upload_time', 0):.2f} seconds")
            output.append(f"   🚀 Speed: {file_info.get('upload_speed_mbps', 0):.2f} MB/s")
            output.append(f"   🆔 Message ID: {file_info.get('message_id', 'N/A')}")
            output.append(f"   📅 Time: {upload_time}")
            
            caption = file_info.get('caption')
            if caption:
                output.append(f"   💬 Caption: {caption}")
            
            debug_print(f"Upload details: {file_info.get('file_name')} - {file_info.get('file_size_mb', 0):.2f} MB in {file_info.get('upload_time', 0):.2f}s")
        
        # Format bot reply
        bot_reply = upload_result.get("bot_reply")
        if bot_reply:
            reply_time = datetime.fromtimestamp(bot_reply.get("date", 0)).strftime("%Y-%m-%d %H:%M:%S")
            output.append("")
            output.append("📥 BOT REPLY:")
            output.append(f"   🆔 ID: {bot_reply.get('message_id', 'N/A')}")
            output.append(f"   📅 Time: {reply_time}")
            output.append(f"   💬 Text: {bot_reply.get('text', 'N/A')}")
            
            # Format buttons if present
            buttons = bot_reply.get("buttons", [])
            if buttons:
                output.append("   🔘 Buttons:")
                for i, button in enumerate(buttons, 1):
                    button_type = button.get("type", "unknown")
                    button_text = button.get("text", "N/A")
                    
                    if button_type == "url":
                        output.append(f"     {i}. {button_text} (URL: {button.get('url', 'N/A')})")
                    elif button_type == "callback":
                        callback_data = button.get('callback_data', 'N/A')
                        output.append(f"     {i}. {button_text} (Callback: {callback_data})")
                    else:
                        output.append(f"     {i}. {button_text} ({button_type})")
            
            debug_print(f"Bot reply: {len(buttons)} buttons, {len(bot_reply.get('text', ''))} chars")
        else:
            output.append("")
            output.append("📥 BOT REPLY: No reply received (timeout)")
            debug_print("No bot reply received for file upload")
    else:
        output.append("❌ FAILED: File upload failed")
        error_print("File upload failed")
    
    output.append("="*60)
    
    # Print to console and log
    result_text = "\n".join(output)
    if logger:
        logger.info("Formatting upload result for display")
        logger.info(result_text)

async def upload_file_to_nexus_aaron(api_id, api_hash, phone_number, file_path, message="", session_file='telegram_session', proxy=None):
    """
    Upload a file to the @nexus_aaron bot specifically
    
    Args:
        api_id: Your Telegram API ID
        api_hash: Your Telegram API hash
        phone_number: Your phone number (not used, kept for compatibility)
        file_path: Path to the file to upload
        message: Optional message to send with the file (default: "")
        session_file: Name of the session file
        proxy: Proxy configuration dict or file path
        
    Returns:
        Dictionary with upload result and bot reply from @nexus_aaron
    """
    nexus_aaron_username = "nexus_aaron"
    
    info_print(f"Uploading file to @{nexus_aaron_username}...")
    debug_print(f"File path: {file_path}")
    
    # Use the existing upload_file_to_bot function with nexus_aaron as target
    upload_result = await upload_file_to_bot(
        api_id, api_hash, phone_number, nexus_aaron_username, 
        file_path, message, session_file, proxy
    )
    
    if upload_result.get("ok"):
        info_print(f"✓ Successfully uploaded file to @{nexus_aaron_username}")
        
        # Add nexus_aaron specific information to the result
        upload_result["target_bot"] = nexus_aaron_username
        upload_result["upload_type"] = "nexus_aaron_contribution"
        
        # Parse bot reply for nexus_aaron specific content
        bot_reply = upload_result.get("bot_reply")
        if bot_reply and bot_reply.get("text"):
            reply_text = bot_reply["text"]
            
            # Check for common nexus_aaron responses
            if "thank you" in reply_text.lower() or "received" in reply_text.lower():
                upload_result["status"] = "received"
                info_print("File was received by nexus_aaron")
            elif "voting" in reply_text.lower():
                upload_result["status"] = "pending_voting"
                info_print("File is pending community voting")
            elif "error" in reply_text.lower() or "problem" in reply_text.lower():
                upload_result["status"] = "error"
                info_print("nexus_aaron reported an issue with the file")
            else:
                upload_result["status"] = "uploaded"
        
        debug_print(f"Upload to nexus_aaron completed with status: {upload_result.get('status', 'unknown')}")
    else:
        error_print(f"✗ Failed to upload file to @{nexus_aaron_username}: {upload_result.get('error', 'Unknown error')}")
    
    return upload_result

def format_nexus_aaron_upload_result(upload_result):
    """Format the nexus_aaron upload result with specialized formatting"""
    output = []
    output.append("\n" + "="*70)
    output.append("NEXUS AARON FILE UPLOAD RESULT")
    output.append("="*70)
    
    if "error" in upload_result:
        output.append(f"❌ ERROR: {upload_result['error']}")
        error_print(upload_result['error'])
    elif upload_result.get("ok"):
        target_bot = upload_result.get("target_bot", "nexus_aaron")
        upload_status = upload_result.get("status", "uploaded")
        
        output.append(f"✅ SUCCESS: File uploaded to @{target_bot}!")
        
        # Status-specific messages
        status_messages = {
            "received": "📨 File received and being processed",
            "pending_voting": "🗳️ File is pending for voting",
            "error": "⚠️ nexus_aaron reported an issue",
            "uploaded": "📤 File uploaded successfully"
        }
        
        if upload_status in status_messages:
            output.append(f"📊 Status: {status_messages[upload_status]}")
        
        output.append("")
        
        # Format uploaded file info
        file_info = upload_result.get("uploaded_file", {})
        if file_info:
            upload_time = datetime.fromtimestamp(file_info.get("date", 0)).strftime("%Y-%m-%d %H:%M:%S")
            output.append("📤 UPLOADED FILE:")
            output.append(f"   📁 Name: {file_info.get('file_name', 'N/A')}")
            output.append(f"   📏 Size: {file_info.get('file_size_mb', 0):.2f} MB")
            output.append(f"   ⏱️ Upload Time: {file_info.get('upload_time', 0):.2f} seconds")
            output.append(f"   🚀 Speed: {file_info.get('upload_speed_mbps', 0):.2f} MB/s")
            output.append(f"   🆔 Message ID: {file_info.get('message_id', 'N/A')}")
            output.append(f"   📅 Time: {upload_time}")
            
            caption = file_info.get('caption')
            if caption:
                output.append(f"   💬 Caption: {caption}")
        
    else:
        output.append("❌ FAILED: File upload to nexus_aaron failed")
        error_print("nexus_aaron upload failed")
    
    output.append("="*70)
    
    # Print to console and log
    result_text = "\n".join(output)
    if logger:
        logger.info("Formatting nexus_aaron upload result for display")
        logger.info(result_text)

async def list_and_reply_to_nexus_aaron_message(api_id, api_hash, phone_number, session_file='telegram_session', limit=10, proxy=None):
    """
    List recent research request messages from @nexus_aaron, allow user to select one, and upload a file as reply
    
    Args:
        api_id: Your Telegram API ID
        api_hash: Your Telegram API hash
        phone_number: Your phone number (not used, kept for compatibility)
        session_file: Name of the session file
        limit: Maximum number of messages to retrieve (default: 10, max: 50)
        proxy: Proxy configuration dict or file path
        
    Returns:
        Dictionary with operation result
    """
    nexus_aaron_username = "nexus_aaron"
    
    # Validate and clamp limit
    if limit < 1:
        limit = 1
    elif limit > 50:
        limit = 50
        info_print("Message limit adjusted to maximum of 50 for better interaction")
    
    info_print(f"Fetching up to {limit} recent messages from @{nexus_aaron_username} to find research requests...")
    
    # Get more messages than requested to filter for research requests only
    # We'll fetch up to 3x the limit to ensure we get enough research requests
    fetch_limit = min(limit * 3, 100)  # Cap at 100 to avoid excessive API calls
    
    # Use existing function to get messages
    messages_result = await get_latest_messages_from_bot(
        api_id, api_hash, nexus_aaron_username, session_file, fetch_limit, proxy
    )
    
    if not messages_result.get("ok"):
        error_print(f"Failed to fetch messages: {messages_result.get('error', 'Unknown error')}")
        return messages_result
    
    all_messages = messages_result.get("messages", [])
    if not all_messages:
        info_print("No messages found")
        return {"error": "No messages found in the bot"}
    
    # Filter for research request messages only
    research_requests = []
    for msg in all_messages:
        text = msg.get('text', '')
        if text.startswith('#request'):
            research_requests.append(msg)
            if len(research_requests) >= limit:
                break
    
    if not research_requests:
        info_print("No research request messages found")
        return {"error": "No research request messages found in recent messages"}
    
    # Display research request messages for user selection
    print("\n" + "="*80)
    print("RESEARCH REQUESTS FROM @nexus_aaron - SELECT ONE TO REPLY")
    print("="*80)
    print(f"Found {len(research_requests)} recent research request messages. Select one to reply to:\n")
    
    for i, msg in enumerate(research_requests, 1):
        # Parse request information
        request_info = parse_nexus_aaron_request(msg.get('text', ''))
        
        print(f"[{i}] Message ID: {msg['message_id']}")
        print(f"    📅 Date: {msg['date_formatted']}")
        print(f"    ⭐ Request Point: {request_info['request_count']}")
        print(f"    📄 Type: {request_info['pub_type']}")
        
        if request_info['doi']:
            print(f"    🔗 DOI: {request_info['doi']}")
        
        if request_info['publisher_code']:
            print(f"    📖 Publisher: {request_info['publisher_code']}")
        
        if request_info['libstc_link']:
            print(f"    🔬 LibSTC: {request_info['libstc_link']}")
        
        if request_info['worldcat_link']:
            print(f"    📚 WorldCat: {request_info['worldcat_link']}")
        
        # Additional message information
        if msg.get('has_media'):
            media_type = msg.get('media_type', 'unknown')
            print(f"    📎 Media: {media_type}")
        
        if msg.get('buttons'):
            print(f"    🔘 Interactive elements: {len(msg['buttons'])} button(s)")
        
        # Additional stats
        stats = []
        if msg.get('views'):
            stats.append(f"👁️ {msg['views']:,} views")
        if msg.get('forwards'):
            stats.append(f"🔄 {msg['forwards']:,} forwards")
        if msg.get('is_reply'):
            stats.append("↩️ Reply")
        if stats:
            print(f"    📊 Stats: {' | '.join(stats)}")
        
        print("    " + "─" * 76)
        print()
    
    # Get user selection
    while True:
        try:
            selection = get_input_with_timeout(
                f"Select a research request to reply to (1-{len(research_requests)}) or 'q' to quit: ", 
                timeout=60, 
                default='q'
            )
            
            if selection.lower() == 'q':
                info_print("Operation cancelled by user")
                return {"ok": True, "cancelled": True, "message": "Operation cancelled by user"}
            
            selected_index = int(selection) - 1
            if 0 <= selected_index < len(research_requests):
                selected_message = research_requests[selected_index]
                break
            else:
                print(f"Invalid selection. Please choose a number between 1 and {len(research_requests)}")
        except ValueError:
            print("Invalid input. Please enter a number or 'q' to quit")
    
    print(f"\n✓ Selected message {selected_message['message_id']} from {selected_message['date_formatted']}")
    
    # Show selected message details with enhanced formatting
    request_info = parse_nexus_aaron_request(selected_message.get('text', ''))
    print(f"📋 Selected Research Request [{selected_index+1}]")
    print(f"📄 Publication Type: {request_info['pub_type']}")
    if request_info['doi']:
        print(f"🔗 DOI: {request_info['doi']}")
    
    # Get file path for upload
    while True:
        file_path = get_input_with_timeout(
            "Enter the full path to the file you want to upload as reply (or 'q' to quit): ",
            timeout=120,
            default='q',
            keep_origin=True
        )
        
        if file_path.lower() == 'q':
            info_print("File upload cancelled by user")
            return {"ok": True, "cancelled": True, "message": "File upload cancelled by user"}
        
        # Expand user path and resolve relative paths
        file_path = os.path.expanduser(file_path.strip().strip('"\''))
        file_path = os.path.abspath(file_path)
        
        if os.path.exists(file_path) and os.path.isfile(file_path):
            break
        else:
            print(f"File not found: {file_path}")
            print("Please enter a valid file path or 'q' to quit")
    
    # Get file info
    file_size = os.path.getsize(file_path)
    file_size_mb = file_size / (1024 * 1024)
    file_name = os.path.basename(file_path)
    
    print(f"\n📁 File selected: {file_name}")
    print(f"📏 Size: {file_size_mb:.2f} MB")
    
    # Validate file size
    if file_size_mb > 2000:  # 2GB Telegram limit
        error_print(f"File is too large ({file_size_mb:.2f} MB). Telegram limit is 2GB.")
        return {"error": f"File too large: {file_size_mb:.2f} MB exceeds 2GB limit"}
    
    if file_size_mb > 50:  # Warn for large files
        print(f"⚠️ Large file ({file_size_mb:.2f} MB) may take time to upload")
    
    # Get optional caption for the file
    caption = get_input_with_timeout(
        "Enter an optional caption for the file (or press Enter for no caption): ",
        timeout=60,
        default='',
        keep_origin=True
    )
    
    if caption.strip():
        print(f"📝 Caption: {caption}")
    
    # Confirm upload
    confirm = get_input_with_timeout(
        f"Confirm upload '{file_name}' as reply to request [{selected_index+1}] (message {selected_message['message_id']})? [y/N]: ",
        timeout=30,
        default='n'
    )
    
    if confirm.lower() not in ['y', 'yes']:
        info_print("Upload cancelled by user")
        return {"ok": True, "cancelled": True, "message": "Upload cancelled by user"}
    
    # Now perform the actual reply upload using existing proxy and client setup logic
    proxy_config = load_proxy_config(proxy)
    if proxy and proxy_config is None:
        return {"error": "Error loading proxy configuration"}
    
    client = create_telegram_client(session_file, api_id, api_hash, proxy_config)
    
    try:
        # Check if session file exists
        session_path = f"{session_file}.session"
        if not os.path.exists(session_path):
            error_print(f"Session file not found: {session_path}")
            return {"error": "Session file not found. Run script interactively first to create session."}
        
        debug_print("Starting client for reply upload...")
        if proxy_config:
            info_print(f"Connecting through proxy: {proxy_config['type']}://{proxy_config['addr']}:{proxy_config['port']}")
        
        await client.start()
        
        # Verify we're connected
        if not await client.is_user_authorized():
            error_print("Session expired or not authorized")
            return {"error": "Session expired. Please delete the session file and run interactively to re-authenticate."}
        
        # Get the bot entity
        debug_print(f"Getting bot entity for: {nexus_aaron_username}")
        bot_entity = await client.get_entity(nexus_aaron_username)
        
        # Get the specific message to reply to
        target_message = await client.get_messages(bot_entity, ids=selected_message['message_id'])
        if not target_message:
            return {"error": f"Could not fetch target message {selected_message['message_id']}"}
        
        # Create message handler for bot responses
        handler, get_bot_reply = create_message_handler(bot_entity)
        client.on(events.NewMessage(from_users=bot_entity))(handler)
        
        # Upload progress callback
        last_progress = 0
        
        def progress_callback(current, total):
            nonlocal last_progress
            if total > 0:
                progress = int((current / total) * 100)
                if progress >= last_progress + 10:  # Update every 10%
                    info_print(f"Upload progress: {progress}% ({current / (1024*1024):.2f}/{total / (1024*1024):.2f} MB)")
                    last_progress = progress
        
        # Send file as reply
        info_print(f"Uploading '{file_name}' as reply to request [{selected_index+1}] (message {selected_message['message_id']})...")
        start_time = datetime.now()
        
        result = await client.send_file(
            bot_entity,
            file_path,
            caption=caption if caption.strip() else None,
            reply_to=target_message,  # Reply to the selected message
            progress_callback=progress_callback
        )
        
        end_time = datetime.now()
        upload_time = (end_time - start_time).total_seconds()
        upload_speed_mbps = file_size_mb / max(upload_time, 1)
        
        info_print(f"✓ File uploaded successfully as reply!")
        info_print(f"Upload time: {upload_time:.2f} seconds")
        info_print(f"Upload speed: {upload_speed_mbps:.2f} MB/s")
        info_print(f"Reply message ID: {result.id}")
        
        response = {
            "ok": True,
            "selected_message": {
                "message_id": selected_message['message_id'],
                "date": selected_message['date_formatted'],
                "request_count": request_info['request_count'],
                "text": selected_message['text'][:200] + "..." if len(selected_message.get('text', '')) > 200 else selected_message.get('text', '')
            },
            "uploaded_file": {
                "file_path": file_path,
                "file_name": file_name,
                "file_size": file_size,
                "file_size_mb": file_size_mb,
                "upload_time": upload_time,
                "upload_speed_mbps": upload_speed_mbps,
                "reply_message_id": result.id,
                "date": result.date.timestamp(),
                "caption": caption if caption.strip() else None
            }
        }
        
        debug_print("Message reply with file upload completed successfully")
        return response
        
    except Exception as e:
        error_print(f"Error in reply upload operation: {str(e)}")
        debug_print(f"Reply upload exception: {type(e).__name__}: {str(e)}")
        return {"error": f"Error in reply upload operation: {str(e)}"}
    finally:
        debug_print("Disconnecting client after reply upload operation...")
        await client.disconnect()

def format_list_and_reply_result(result):
    """Format the list and reply result in a human-readable way"""
    output = []
    output.append("\n" + "="*70)
    output.append("NEXUS AARON MESSAGE REPLY RESULT")
    output.append("="*70)
    
    if "error" in result:
        output.append(f"❌ ERROR: {result['error']}")
        error_print(result['error'])
    elif result.get("cancelled"):
        output.append(f"⚠️ CANCELLED: {result.get('message', 'Operation cancelled')}")
        info_print(result.get('message', 'Operation cancelled'))
    elif result.get("ok"):
        output.append("✅ SUCCESS: File uploaded as reply successfully!")
        output.append("")
        
        # Format selected message info
        selected_msg = result.get("selected_message", {})
        if selected_msg:
            output.append("📨 REPLIED TO MESSAGE:")
            output.append(f"   🆔 Message ID: {selected_msg.get('message_id', 'N/A')}")
            output.append(f"   📅 Date: {selected_msg.get('date', 'N/A')}")
            output.append(f"   💬 Content: {selected_msg.get('text', 'N/A')}")
            output.append("")
        
        # Format uploaded file info
        file_info = result.get("uploaded_file", {})
        if file_info:
            upload_time = datetime.fromtimestamp(file_info.get("date", 0)).strftime("%Y-%m-%d %H:%M:%S")
            output.append("📤 UPLOADED FILE REPLY:")
            output.append(f"   📁 Name: {file_info.get('file_name', 'N/A')}")
            output.append(f"   📏 Size: {file_info.get('file_size_mb', 0):.2f} MB")
            output.append(f"   ⏱️ Upload Time: {file_info.get('upload_time', 0):.2f} seconds")
            output.append(f"   🚀 Speed: {file_info.get('upload_speed_mbps', 0):.2f} MB/s")
            output.append(f"   🆔 Reply Message ID: {file_info.get('reply_message_id', 'N/A')}")
            output.append(f"   📅 Time: {upload_time}")
            
            caption = file_info.get('caption')
            if caption:
                output.append(f"   💬 Caption: {caption}")
    else:
        output.append("❌ FAILED: Operation failed")
        error_print("List and reply operation failed")
    
    output.append("="*70)
    
    # Print to console and log
    result_text = "\n".join(output)
    print(result_text)
    if logger:
        logger.info("Formatting list and reply result for display")
        logger.info(result_text)

async def check_doi_availability_on_nexus(api_id, api_hash, phone_number, bot_username, doi, session_file='telegram_session', proxy=None, download=False):
    """
    Check if a DOI is available on Nexus by sending it to the bot and analyzing the response
    
    Args:
        api_id: Your Telegram API ID
        api_hash: Your Telegram API hash
        phone_number: Your phone number (not used, kept for compatibility)
        bot_username: Bot's username
        doi: DOI number to check (e.g., "10.1038/nature12373")
        session_file: Name of the session file
        proxy: Proxy configuration dict or file path
        download: If True, automatically download the paper if available (default: False)
        
    Returns:
        Dictionary with availability status and details, including download result if applicable
    """
    info_print(f"Checking DOI availability on Nexus: {doi}")
    debug_print(f"DOI to check: {doi}")
    if download:
        info_print("Auto-download enabled - will download paper if available")
    
    # Validate DOI format
    if not doi or not isinstance(doi, str):
        return {"error": "Invalid DOI: DOI must be a non-empty string"}
    
    # Clean and validate DOI format
    doi = doi.strip()
    if not re.match(r'^10\.\d+/.+', doi):
        return {"error": f"Invalid DOI format: {doi}. DOI should start with '10.' followed by digits and a slash"}
    
    # Send DOI to the bot
    debug_print(f"Sending DOI query to {bot_username}: {doi}")
    
    try:
        send_result = await send_message_to_bot(
            api_id, api_hash, phone_number, bot_username, 
            doi, session_file, proxy
        )
        
        if not send_result.get("ok"):
            error_print(f"Failed to send DOI query: {send_result.get('error', 'Unknown error')}")
            return {"error": f"Failed to send DOI query: {send_result.get('error', 'Unknown error')}"}
        
        bot_reply = send_result.get("bot_reply")
        if not bot_reply:
            error_print("No reply received from bot for DOI query")
            return {"error": "No reply received from bot for DOI query"}
        
        reply_text = bot_reply.get("text", "").lower()
        buttons = bot_reply.get("buttons", [])
        
        debug_print(f"Bot reply text (first 200 chars): {reply_text[:200]}...")
        debug_print(f"Number of buttons in reply: {len(buttons)}")
        
        # Analyze the response to determine availability
        availability_result = {
            "doi": doi,
            "available": False,
            "status": "unknown",
            "details": {},
            "raw_response": bot_reply.get("text", ""),
            "buttons": buttons,
            "message_id": bot_reply.get("message_id"),
            "download_requested": download
        }
        
        # Check for common "not found" or "no results" indicators
        not_found_indicators = [
            "no results found",
            "not found",
            "no matches",
            "nothing found",
            "0 results",
            "no books or papers found",
            "search returned no results"
        ]
        
        if any(indicator in reply_text for indicator in not_found_indicators):
            availability_result["status"] = "not_found"
            availability_result["available"] = False
            availability_result["details"]["reason"] = "DOI not found in Nexus database"
            info_print(f"DOI {doi} is NOT available on Nexus (not found)")
            debug_print("DOI marked as not found based on reply text indicators")
            return availability_result
        
        # Check for error messages
        error_indicators = [
            "error",
            "invalid",
            "malformed",
            "cannot process",
            "failed to search"
        ]
        
        if any(indicator in reply_text for indicator in error_indicators):
            availability_result["status"] = "error"
            availability_result["available"] = False
            availability_result["details"]["reason"] = "Error processing DOI query"
            error_print(f"Error processing DOI {doi}")
            debug_print("DOI query resulted in error based on reply text")
            return availability_result
        
        # If we have buttons, analyze them to determine availability
        if buttons:
            debug_print("Analyzing buttons to determine DOI availability...")
            
            # Look for callback buttons (these typically indicate results)
            callback_buttons = [btn for btn in buttons if btn.get("type") == "callback"]
            
            if callback_buttons:
                first_button = callback_buttons[0]
                button_text = first_button.get("text", "").lower()
                
                debug_print(f"First callback button text: '{button_text}'")
                
                # Check if button indicates availability
                if "request" in button_text:
                    # Paper is not available, needs to be requested
                    availability_result["status"] = "not_available_requestable"
                    availability_result["available"] = False
                    availability_result["details"]["reason"] = "Paper not available but can be requested"
                    availability_result["details"]["request_button"] = {
                        "text": first_button.get("text"),
                        "callback_data": first_button.get("callback_data") or first_button.get("data"),
                        "message_id": bot_reply.get("message_id")
                    }
                    info_print(f"DOI {doi} is NOT available on Nexus but can be requested")
                    debug_print("DOI can be requested based on button analysis")
                    
                elif any(word in button_text for word in ["download", "get", "pdf", "file"]):
                    # Paper is available for download
                    availability_result["status"] = "available"
                    availability_result["available"] = True
                    availability_result["details"]["reason"] = "Paper is available for download"
                    
                    # Try to extract file size information
                    button_size_info = extract_file_size_from_button_text(first_button.get("text", ""))
                    callback_size_info = extract_file_size_from_callback_data(first_button.get("callback_data") or first_button.get("data"))
                    
                    size_info = button_size_info or callback_size_info
                    if size_info:
                        availability_result["details"]["file_size_mb"] = size_info["size_mb"]
                        availability_result["details"]["file_size_unit"] = size_info["unit"]
                        availability_result["details"]["file_size_original"] = size_info["original_size"]
                        debug_print(f"Extracted file size: {size_info['original_size']} {size_info['unit']} ({size_info['size_mb']:.2f} MB)")
                    
                    availability_result["details"]["download_button"] = {
                        "text": first_button.get("text"),
                        "callback_data": first_button.get("callback_data") or first_button.get("data"),
                        "message_id": bot_reply.get("message_id")
                    }
                    info_print(f"DOI {doi} is AVAILABLE on Nexus for download")
                    debug_print("DOI is available for download based on button analysis")
                    
                    # Auto-download if requested
                    if download:
                        info_print(f"Auto-downloading paper for DOI: {doi}")
                        debug_print("Starting automatic download process...")
                        
                        try:
                            # Click the download button using existing function
                            button_callback_data = first_button.get("callback_data") or first_button.get("data")
                            message_id = bot_reply.get("message_id")
                            
                            debug_print(f"Clicking download button - Message ID: {message_id}, Callback: {button_callback_data}")
                            
                            click_result = await click_callback_button(
                                api_id, api_hash, phone_number, bot_username,
                                message_id, button_callback_data, session_file, proxy
                            )
                            
                            if click_result.get("ok"):
                                info_print("✓ Download button clicked successfully")
                                
                                # Wait for file and download using existing function
                                debug_print("Waiting for file preparation and download...")
                                
                                # Calculate wait time based on file size if available
                                file_size_mb = size_info.get("size_mb", 5.0) if size_info else 5.0
                                base_wait = 10
                                size_based_wait = int(file_size_mb * 3)  # 3 seconds per MB
                                total_wait = max(base_wait, size_based_wait)
                                
                                info_print(f"Waiting {total_wait} seconds for file preparation...")
                                await asyncio.sleep(total_wait)
                                
                                # Handle file download from bot reply
                                download_result = await handle_file_download_from_bot_reply(
                                    click_result.get("bot_reply"), proxy
                                )
                                
                                if download_result and download_result.get("success"):
                                    availability_result["download_result"] = {
                                        "success": True,
                                        "file_path": download_result["file_path"],
                                        "file_name": download_result["filename"],
                                        "file_size": download_result["file_size"],
                                        "file_size_mb": download_result["file_size"] / (1024*1024),
                                        "download_time": download_result["download_time"],
                                        "speed_mbps": download_result["speed_mbps"]
                                    }
                                    info_print(f"✓ Auto-download completed successfully!")
                                    info_print(f"File saved to: {download_result['file_path']}")
                                    debug_print(f"Download stats - Size: {download_result['file_size'] / (1024*1024):.2f} MB, Speed: {download_result['speed_mbps']:.2f} MB/s")
                                
                                elif download_result and not download_result.get("success"):
                                    availability_result["download_result"] = {
                                        "success": False,
                                        "error": download_result.get("error", "Unknown download error")
                                    }
                                    error_print(f"✗ Auto-download failed: {download_result.get('error', 'Unknown error')}")
                                    debug_print("File download from bot reply failed")
                                
                                else:
                                    # No file in bot reply, this might be normal for some responses
                                    availability_result["download_result"] = {
                                        "success": False,
                                        "error": "No file received from bot after clicking download button"
                                    }
                                    info_print("⚠️ No file received after clicking download button (may be normal depending on bot response)")
                                    debug_print("No file detected in bot reply after download button click")
                            
                            else:
                                availability_result["download_result"] = {
                                    "success": False,
                                    "error": f"Failed to click download button: {click_result.get('error', 'Unknown error')}"
                                }
                                error_print(f"✗ Failed to click download button: {click_result.get('error', 'Unknown error')}")
                                debug_print("Download button click failed")
                        
                        except Exception as download_error:
                            availability_result["download_result"] = {
                                "success": False,
                                "error": f"Auto-download error: {str(download_error)}"
                            }
                            error_print(f"✗ Auto-download error: {str(download_error)}")
                            debug_print(f"Auto-download exception: {type(download_error).__name__}: {str(download_error)}")
                    
                else:
                    # Unknown button type, but presence suggests some result
                    availability_result["status"] = "found_unknown"
                    availability_result["available"] = None  # Uncertain
                    availability_result["details"]["reason"] = "DOI found but availability status unclear"
                    availability_result["details"]["first_button"] = {
                        "text": first_button.get("text"),
                        "callback_data": first_button.get("callback_data") or first_button.get("data"),
                        "message_id": bot_reply.get("message_id")
                    }
                    info_print(f"DOI {doi} found but availability status unclear")
                    debug_print("DOI found but button type unclear")
            
            else:
                # Has buttons but no callback buttons (might be URL buttons)
                url_buttons = [btn for btn in buttons if btn.get("type") == "url"]
                if url_buttons:
                    availability_result["status"] = "found_external_links"
                    availability_result["available"] = False
                    availability_result["details"]["reason"] = "DOI found with external links but not directly available"
                    availability_result["details"]["external_links"] = [
                        {"text": btn.get("text"), "url": btn.get("url")} 
                        for btn in url_buttons
                    ]
                    info_print(f"DOI {doi} found with external links but not available on Nexus")
                    debug_print("DOI found with external URL buttons")
                else:
                    # Unknown button types
                    availability_result["status"] = "found_unknown_buttons"
                    availability_result["available"] = None
                    availability_result["details"]["reason"] = "DOI found with unknown button types"
                    info_print(f"DOI {doi} found but button types unclear")
                    debug_print("DOI found with unknown button types")
        
        else:
            # No buttons in response
            if len(reply_text.strip()) > 10:  # Substantial text response
                availability_result["status"] = "found_text_only"
                availability_result["available"] = None
                availability_result["details"]["reason"] = "DOI found with text response but no interactive elements"
                info_print(f"DOI {doi} found with text response but no buttons")
                debug_print("DOI query returned text but no buttons")
            else:
                availability_result["status"] = "minimal_response"
                availability_result["available"] = False
                availability_result["details"]["reason"] = "Minimal response received"
                info_print(f"DOI {doi} query returned minimal response")
                debug_print("DOI query returned minimal response")
        
        # Add search metadata
        availability_result["search_metadata"] = {
            "query_sent": doi,
            "response_length": len(reply_text),
            "button_count": len(buttons),
            "callback_button_count": len([btn for btn in buttons if btn.get("type") == "callback"]),
            "url_button_count": len([btn for btn in buttons if btn.get("type") == "url"]),
            "timestamp": datetime.now().isoformat()
        }
        
        debug_print(f"DOI availability check completed. Status: {availability_result['status']}, Available: {availability_result['available']}")
        if download and availability_result.get("download_result"):
            download_success = availability_result["download_result"].get("success", False)
            debug_print(f"Auto-download completed. Success: {download_success}")
        
        return availability_result
        
    except Exception as e:
        error_print(f"Error checking DOI availability: {str(e)}")
        debug_print(f"DOI availability check exception: {type(e).__name__}: {str(e)}")
        return {"error": f"Error checking DOI availability: {str(e)}"}

def format_doi_availability_result(availability_result):
    """Format the DOI availability result in a human-readable way"""
    output = []
    output.append("\n" + "="*70)
    output.append("DOI AVAILABILITY CHECK RESULT")
    output.append("="*70)
    
    if "error" in availability_result:
        output.append(f"❌ ERROR: {availability_result['error']}")
        error_print(availability_result['error'])
    else:
        doi = availability_result.get("doi", "Unknown")
        status = availability_result.get("status", "unknown")
        available = availability_result.get("available")
        details = availability_result.get("details", {})
        download_result = availability_result.get("download_result")
        
        output.append(f"🔍 DOI: {doi}")
        output.append("")
        
        # Status-specific formatting
        if status == "available":
            output.append("✅ STATUS: AVAILABLE on Nexus")
            output.append("📄 The paper is available for download")
            
            # File size information
            if details.get("file_size_mb"):
                size_unit = details.get("file_size_unit", "MB")
                original_size = details.get("file_size_original", details["file_size_mb"])
                output.append(f"📏 File Size: {original_size} {size_unit} ({details['file_size_mb']:.2f} MB)")
            
            # Download button info
            download_btn = details.get("download_button", {})
            if download_btn:
                output.append(f"🔘 Download Button: '{download_btn.get('text', 'N/A')}'")
                output.append(f"🆔 Message ID: {download_btn.get('message_id', 'N/A')}")
            
            # Show download result if auto-download was attempted
            if download_result:
                output.append("")
                if download_result.get("success"):
                    output.append("✅ AUTO-DOWNLOAD: SUCCESSFUL")
                    output.append(f"📁 File saved to: {download_result.get('file_path', 'N/A')}")
                    output.append(f"📋 File name: {download_result.get('file_name', 'N/A')}")
                    if download_result.get('file_size_mb'):
                        output.append(f"📏 Downloaded size: {download_result['file_size_mb']:.2f} MB")
                    if download_result.get('download_time'):
                        output.append(f"⏱️ Download time: {download_result['download_time']:.2f} seconds")
                    if download_result.get('speed_mbps'):
                        output.append(f"🚀 Download speed: {download_result['speed_mbps']:.2f} MB/s")
                else:
                    output.append("❌ AUTO-DOWNLOAD: FAILED")
                    error_msg = download_result.get('error', 'Unknown download error')
                    output.append(f"⚠️ Error: {error_msg}")
        
        elif status == "not_available_requestable":
            output.append("❌ STATUS: NOT AVAILABLE on Nexus")
            output.append("📋 The paper can be requested from the community")
            
            # Request button info
            request_btn = details.get("request_button", {})
            if request_btn:
                output.append(f"🔘 Request Button: '{request_btn.get('text', 'N/A')}'")
                output.append(f"🆔 Message ID: {request_btn.get('message_id', 'N/A')}")
        
        elif status == "not_found":
            output.append("❌ STATUS: NOT FOUND")
            output.append("🔍 The DOI was not found in the Nexus database")
        
        elif status == "found_external_links":
            output.append("⚠️ STATUS: FOUND with External Links")
            output.append("🔗 DOI found but only external links available")
            
            external_links = details.get("external_links", [])
            if external_links:
                output.append("🌐 External Links:")
                for i, link in enumerate(external_links, 1):
                    output.append(f"   {i}. {link.get('text', 'N/A')}: {link.get('url', 'N/A')}")
        
        elif status == "error":
            output.append("❌ STATUS: ERROR")
            output.append("⚠️ Error processing the DOI query")
        
        else:
            # Unknown or unclear status
            status_display = status.replace("_", " ").title()
            output.append(f"⚠️ STATUS: {status_display}")
            if available is True:
                output.append("✅ Appears to be available")
            elif available is False:
                output.append("❌ Appears to be unavailable")
            else:
                output.append("❓ Availability unclear")
        
        # Reason
        reason = details.get("reason")
        if reason:
            output.append(f"💭 Details: {reason}")
        
        output.append("")
        
        # Search metadata
        metadata = availability_result.get("search_metadata", {})
        if metadata:
            output.append("📊 SEARCH DETAILS:")
            output.append(f"   📝 Response Length: {metadata.get('response_length', 0)} characters")
            output.append(f"   🔘 Total Buttons: {metadata.get('button_count', 0)}")
            if metadata.get('callback_button_count', 0) > 0:
                output.append(f"   ⚡ Callback Buttons: {metadata.get('callback_button_count', 0)}")
            if metadata.get('url_button_count', 0) > 0:
                output.append(f"   🔗 URL Buttons: {metadata.get('url_button_count', 0)}")
            if metadata.get('timestamp'):
                output.append(f"   🕐 Checked: {metadata.get('timestamp', 'Unknown')}")
        
        # Auto-download status summary
        if availability_result.get("download_requested"):
            if not download_result:
                output.append("")
                output.append("ℹ️ Auto-download was requested but no download occurred (paper may not be available)")
    
    output.append("="*70)
    
    # Print to console and log
    result_text = "\n".join(output)
    if logger:
        logger.info("Formatting DOI availability result for display")
        logger.info(result_text)

async def batch_check_doi_availability(api_id, api_hash, phone_number, bot_username, doi_list, session_file='telegram_session', proxy=None, delay=2, download=False):
    """
    Check availability of multiple DOIs on Nexus with rate limiting and optional auto-download
    
    Args:
        api_id: Your Telegram API ID
        api_hash: Your Telegram API hash
        phone_number: Your phone number (not used, kept for compatibility)
        bot_username: Bot's username
        doi_list: List of DOI strings to check
        session_file: Name of the session file
        proxy: Proxy configuration dict or file path
        delay: Delay in seconds between requests to avoid rate limiting (default: 2)
        download: If True, automatically download papers that are available (default: False)
        
    Returns:
        Dictionary with batch results including download information
    """
    if not doi_list or not isinstance(doi_list, list):
        return {"error": "DOI list must be a non-empty list"}
    
    info_print(f"Starting batch DOI availability check for {len(doi_list)} DOIs")
    if download:
        info_print("Auto-download enabled - will download available papers")
    debug_print(f"Delay between requests: {delay} seconds")
    
    batch_results = {
        "total_dois": len(doi_list),
        "processed": 0,
        "available": 0,
        "not_available": 0,
        "requestable": 0,
        "not_found": 0,
        "errors": 0,
        "downloaded": 0,
        "download_errors": 0,
        "results": [],
        "downloads": [],
        "summary": {},
        "download_enabled": download,
        "started_at": datetime.now().isoformat()
    }
    
    try:
        for i, doi in enumerate(doi_list, 1):
            info_print(f"Checking DOI {i}/{len(doi_list)}: {doi}")
            
            # Check individual DOI with download option
            result = await check_doi_availability_on_nexus(
                api_id, api_hash, phone_number, bot_username, 
                doi, session_file, proxy, download=download
            )
            
            # Add to batch results
            batch_results["results"].append(result)
            batch_results["processed"] += 1
            
            # Update counters based on result
            if "error" in result:
                batch_results["errors"] += 1
                debug_print(f"DOI {doi} resulted in error: {result['error']}")
            else:
                status = result.get("status", "unknown")
                available = result.get("available")
                
                if status == "available":
                    batch_results["available"] += 1
                    
                    # Check if download was attempted and track results
                    if download:
                        download_result = result.get("download_result")
                        if download_result:
                            if download_result.get("success"):
                                batch_results["downloaded"] += 1
                                batch_results["downloads"].append({
                                    "doi": doi,
                                    "success": True,
                                    "file_path": download_result.get("file_path"),
                                    "file_name": download_result.get("file_name"),
                                    "file_size_mb": download_result.get("file_size_mb"),
                                    "download_time": download_result.get("download_time"),
                                    "speed_mbps": download_result.get("speed_mbps")
                                })
                                info_print(f"✓ Downloaded paper for DOI {doi}")
                            else:
                                batch_results["download_errors"] += 1
                                batch_results["downloads"].append({
                                    "doi": doi,
                                    "success": False,
                                    "error": download_result.get("error", "Unknown download error")
                                })
                                info_print(f"✗ Failed to download paper for DOI {doi}")
                        else:
                            # Available but no download attempted (shouldn't happen if download=True)
                            debug_print(f"DOI {doi} available but no download result found")
                            
                elif status == "not_available_requestable":
                    batch_results["requestable"] += 1
                    batch_results["not_available"] += 1
                elif status == "not_found":
                    batch_results["not_found"] += 1
                    batch_results["not_available"] += 1
                else:
                    batch_results["not_available"] += 1
                
                debug_print(f"DOI {doi} status: {status}, available: {available}")
            
            # Rate limiting delay (except for last request)
            if i < len(doi_list):
                debug_print(f"Waiting {delay} seconds before next request...")
                await asyncio.sleep(delay)
        
        # Generate summary
        batch_results["completed_at"] = datetime.now().isoformat()
        batch_results["summary"] = {
            "available_count": batch_results["available"],
            "requestable_count": batch_results["requestable"],
            "not_found_count": batch_results["not_found"],
            "error_count": batch_results["errors"],
            "success_rate": round((batch_results["processed"] - batch_results["errors"]) / batch_results["total_dois"] * 100, 2),
            "availability_rate": round(batch_results["available"] / batch_results["total_dois"] * 100, 2) if batch_results["total_dois"] > 0 else 0
        }
        
        # Add download summary if download was enabled
        if download:
            batch_results["summary"]["downloaded_count"] = batch_results["downloaded"]
            batch_results["summary"]["download_errors_count"] = batch_results["download_errors"]
            batch_results["summary"]["download_success_rate"] = round(batch_results["downloaded"] / batch_results["available"] * 100, 2) if batch_results["available"] > 0 else 0
            
            # Calculate total download statistics
            successful_downloads = [d for d in batch_results["downloads"] if d.get("success")]
            if successful_downloads:
                total_size_mb = sum(d.get("file_size_mb", 0) for d in successful_downloads)
                total_time = sum(d.get("download_time", 0) for d in successful_downloads)
                avg_speed = sum(d.get("speed_mbps", 0) for d in successful_downloads) / len(successful_downloads)
                
                batch_results["summary"]["total_downloaded_mb"] = round(total_size_mb, 2)
                batch_results["summary"]["total_download_time"] = round(total_time, 2)
                batch_results["summary"]["average_download_speed_mbps"] = round(avg_speed, 2)
        
        info_print(f"Batch DOI check completed: {batch_results['available']} available, {batch_results['requestable']} requestable, {batch_results['not_found']} not found, {batch_results['errors']} errors")
        if download:
            info_print(f"Download results: {batch_results['downloaded']} successful, {batch_results['download_errors']} failed")
        
        return batch_results
        
    except Exception as e:
        error_print(f"Error in batch DOI availability check: {str(e)}")
        debug_print(f"Batch check exception: {type(e).__name__}: {str(e)}")
        batch_results["error"] = f"Batch processing error: {str(e)}"
        batch_results["completed_at"] = datetime.now().isoformat()
        return batch_results

def format_batch_doi_results(batch_results):
    """Format the batch DOI results in a human-readable way"""
    output = []
    output.append("\n" + "="*80)
    output.append("BATCH DOI AVAILABILITY CHECK RESULTS")
    output.append("="*80)
    
    if "error" in batch_results:
        output.append(f"❌ BATCH ERROR: {batch_results['error']}")
        error_print(batch_results['error'])
        return "\n".join(output)
    
    # Summary statistics
    total = batch_results.get("total_dois", 0)
    processed = batch_results.get("processed", 0)
    available = batch_results.get("available", 0)
    requestable = batch_results.get("requestable", 0)
    not_found = batch_results.get("not_found", 0)
    errors = batch_results.get("errors", 0)
    download_enabled = batch_results.get("download_enabled", False)
    
    output.append(f"📊 SUMMARY: Processed {processed}/{total} DOIs")
    if download_enabled:
        downloaded = batch_results.get("downloaded", 0)
        download_errors = batch_results.get("download_errors", 0)
        output.append(f"📥 Download Mode: ENABLED ({downloaded} successful, {download_errors} failed)")
    output.append("")
    
    output.append(f"✅ Available on Nexus: {available} ({available/total*100:.1f}%)" if total > 0 else "✅ Available on Nexus: 0")
    output.append(f"📋 Requestable: {requestable} ({requestable/total*100:.1f}%)" if total > 0 else "📋 Requestable: 0")
    output.append(f"❌ Not Found: {not_found} ({not_found/total*100:.1f}%)" if total > 0 else "❌ Not Found: 0")
    output.append(f"⚠️ Errors: {errors} ({errors/total*100:.1f}%)" if total > 0 else "⚠️ Errors: 0")
    
    summary = batch_results.get("summary", {})
    if summary:
        output.append("")
        output.append(f"📈 Success Rate: {summary.get('success_rate', 0):.1f}%")
        output.append(f"📊 Availability Rate: {summary.get('availability_rate', 0):.1f}%")
        
        # Download statistics
        if download_enabled and summary.get("downloaded_count", 0) > 0:
            output.append(f"📥 Download Success Rate: {summary.get('download_success_rate', 0):.1f}%")
            output.append(f"💾 Total Downloaded: {summary.get('total_downloaded_mb', 0):.2f} MB")
            output.append(f"⏱️ Total Download Time: {summary.get('total_download_time', 0):.1f} seconds")
            output.append(f"🚀 Average Download Speed: {summary.get('average_download_speed_mbps', 0):.2f} MB/s")
    
    # Timing information
    started_at = batch_results.get("started_at")
    completed_at = batch_results.get("completed_at")
    if started_at and completed_at:
        try:
            start_time = datetime.fromisoformat(started_at)
            end_time = datetime.fromisoformat(completed_at)
            duration = (end_time - start_time).total_seconds()
            output.append(f"⏱️ Total Time: {duration:.1f} seconds")
            if processed > 0:
                output.append(f"🚀 Average Time per DOI: {duration/processed:.1f} seconds")
        except:
            debug_print("Could not calculate timing information")
    
    # Download details section
    if download_enabled:
        downloads = batch_results.get("downloads", [])
        successful_downloads = [d for d in downloads if d.get("success")]
        failed_downloads = [d for d in downloads if not d.get("success")]
        
        if successful_downloads:
            output.append("")
            output.append("📥 SUCCESSFUL DOWNLOADS:")
            output.append("─" * 50)
            for i, download in enumerate(successful_downloads, 1):
                output.append(f"{i:2d}. ✅ {download.get('doi', 'Unknown DOI')}")
                output.append(f"    📁 File: {download.get('file_name', 'N/A')}")
                output.append(f"    📏 Size: {download.get('file_size_mb', 0):.2f} MB")
                output.append(f"    ⏱️ Time: {download.get('download_time', 0):.2f}s")
                output.append(f"    🚀 Speed: {download.get('speed_mbps', 0):.2f} MB/s")
                output.append(f"    💾 Path: {download.get('file_path', 'N/A')}")
                output.append("")
        
        if failed_downloads:
            output.append("")
            output.append("❌ FAILED DOWNLOADS:")
            output.append("─" * 50)
            for i, download in enumerate(failed_downloads, 1):
                output.append(f"{i:2d}. ❌ {download.get('doi', 'Unknown DOI')}")
                output.append(f"    ⚠️ Error: {download.get('error', 'Unknown error')}")
                output.append("")
    
    output.append("")
    output.append("📋 DETAILED RESULTS:")
    output.append("─" * 80)
    
    # Individual results
    results = batch_results.get("results", [])
    for i, result in enumerate(results, 1):
        if "error" in result:
            output.append(f"{i:2d}. ❌ ERROR: {result.get('doi', 'Unknown DOI')}")
            output.append(f"    {result['error']}")
        else:
            doi = result.get("doi", "Unknown")
            status = result.get("status", "unknown")
            available = result.get("available")
            
            # Status emoji and text
            if status == "available":
                status_emoji = "✅"
                status_text = "AVAILABLE"
                
                # Add download status if enabled
                if download_enabled:
                    download_result = result.get("download_result")
                    if download_result and download_result.get("success"):
                        status_text += " + DOWNLOADED"
                    elif download_result and not download_result.get("success"):
                        status_text += " + DOWNLOAD FAILED"
                        
            elif status == "not_available_requestable":
                status_emoji = "📋"
                status_text = "REQUESTABLE"
            elif status == "not_found":
                status_emoji = "❌"
                status_text = "NOT FOUND"
            else:
                status_emoji = "⚠️"
                status_text = status.replace("_", " ").upper()
            
            output.append(f"{i:2d}. {status_emoji} {status_text}: {doi}")
            
            # Additional details
            details = result.get("details", {})
            if details.get("file_size_mb"):
                size_unit = details.get("file_size_unit", "MB")
                original_size = details.get("file_size_original", details["file_size_mb"])
                output.append(f"    📏 Size: {original_size} {size_unit}")
            
            # Download details
            if download_enabled and result.get("download_result"):
                download_result = result["download_result"]
                if download_result.get("success"):
                    output.append(f"    📥 Downloaded: {download_result.get('file_name', 'N/A')}")
                    output.append(f"    💾 Saved to: {download_result.get('file_path', 'N/A')}")
                else:
                    output.append(f"    ❌ Download failed: {download_result.get('error', 'Unknown error')}")
            
            reason = details.get("reason")
            if reason and len(reason) < 100:  # Only show short reasons
                output.append(f"    💭 {reason}")
        
        output.append("")
    
    output.append("="*80)
    
    # Print to console and log
    result_text = "\n".join(output)
    if logger:
        logger.info("Formatting batch DOI results for display")
        logger.info(result_text)

async def download_from_nexus_bot(doi, download_dir=None, bot_username=None):
    """
    Download a paper from Nexus based on DOI
    
    Args:
        doi: DOI string to search and download (e.g., "10.1038/nature12373")
        download_dir: Target directory to save the file (optional, uses default if None)
        bot_username: Bot username to use (optional, uses global BOT_USERNAME if None)
        
    Returns:
        Dictionary with download result and file information
    """
    if not doi or not isinstance(doi, str):
        return {"success": False, "error": "Invalid DOI: DOI must be a non-empty string"}
    
    # Clean and validate DOI format
    doi = doi.strip()
    if not re.match(r'^10\.\d+/.+', doi):
        return {"success": False, "error": f"Invalid DOI format: {doi}. DOI should start with '10.' followed by digits and a slash"}
    
    # Use global bot username if not specified
    target_bot = bot_username or BOT_USERNAME
    
    info_print(f"Downloading from Nexus - DOI: {doi}")
    debug_print(f"Target bot: {target_bot}")
    debug_print(f"Download directory: {download_dir or 'default'}")
    
    try:
        # Step 1: Check DOI availability with auto-download enabled
        info_print("Step 1: Checking DOI availability on Nexus...")
        
        # Load proxy configuration if available
        proxy_to_use = None
        if os.path.exists(DEFAULT_PROXY_FILE):
            proxy_to_use = DEFAULT_PROXY_FILE
            debug_print(f"Using proxy configuration: {DEFAULT_PROXY_FILE}")
        
        availability_result = await check_doi_availability_on_nexus(
            TG_API_ID, TG_API_HASH, PHONE, target_bot, 
            doi, SESSION_FILE, proxy_to_use, download=True
        )
        
        if "error" in availability_result:
            error_print(f"DOI availability check failed: {availability_result['error']}")
            return {
                "success": False,
                "error": f"DOI availability check failed: {availability_result['error']}",
                "doi": doi
            }
        
        # Step 2: Analyze availability result
        status = availability_result.get("status", "unknown")
        available = availability_result.get("available", False)
        
        debug_print(f"DOI status: {status}, Available: {available}")
        
        if not available:
            if status == "not_available_requestable":
                info_print("Paper is not available on Nexus but can be requested")
                return {
                    "success": False,
                    "error": "Paper not available on Nexus - can be requested from community",
                    "doi": doi,
                    "status": "requestable",
                    "request_info": availability_result.get("details", {}).get("request_button")
                }
            elif status == "not_found":
                info_print("DOI not found in Nexus database")
                return {
                    "success": False,
                    "error": "DOI not found in Nexus database",
                    "doi": doi,
                    "status": "not_found"
                }
            else:
                info_print(f"Paper not available - status: {status}")
                return {
                    "success": False,
                    "error": f"Paper not available - status: {status}",
                    "doi": doi,
                    "status": status
                }
        
        # Step 3: Check if auto-download was successful
        download_result = availability_result.get("download_result")
        
        if not download_result:
            error_print("Paper is available but no download was attempted")
            return {
                "success": False,
                "error": "Paper is available but download was not attempted",
                "doi": doi,
                "status": "available_no_download"
            }
        
        if not download_result.get("success"):
            error_print(f"Download failed: {download_result.get('error', 'Unknown download error')}")
            return {
                "success": False,
                "error": f"Download failed: {download_result.get('error', 'Unknown download error')}",
                "doi": doi,
                "status": "download_failed"
            }
        
        # Step 4: Get downloaded file information
        downloaded_file_path = download_result.get("file_path")
        file_name = download_result.get("file_name") or download_result.get("filename")
        file_size = download_result.get("file_size", 0)
        file_size_mb = file_size / (1024 * 1024) if file_size else 0
        
        if not downloaded_file_path or not os.path.exists(downloaded_file_path):
            error_print("Downloaded file not found on disk")
            return {
                "success": False,
                "error": "Downloaded file not found on disk",
                "doi": doi,
                "status": "file_missing"
            }
        
        info_print(f"✓ File downloaded successfully: {file_name}")
        info_print(f"File size: {file_size_mb:.2f} MB")
        debug_print(f"Downloaded to: {downloaded_file_path}")
        
        # Step 5: Move file to specified directory if requested
        final_file_path = downloaded_file_path
        
        if download_dir:
            # Expand and create target directory
            target_dir = os.path.expanduser(download_dir.strip())
            target_dir = os.path.abspath(target_dir)
            
            debug_print(f"Target directory specified: {target_dir}")
            
            try:
                os.makedirs(target_dir, exist_ok=True)
                debug_print(f"Target directory created/verified: {target_dir}")
                
                # Generate target file path
                target_file_path = os.path.join(target_dir, file_name)
                
                # Handle file name conflicts
                if os.path.exists(target_file_path):
                    base_name, ext = os.path.splitext(file_name)
                    counter = 1
                    while os.path.exists(target_file_path):
                        new_name = f"{base_name}_{counter}{ext}"
                        target_file_path = os.path.join(target_dir, new_name)
                        counter += 1
                    
                    info_print(f"File name conflict resolved: {os.path.basename(target_file_path)}")
                    debug_print(f"Original file exists, using: {target_file_path}")
                
                # Move file to target directory
                debug_print(f"Moving file from {downloaded_file_path} to {target_file_path}")
                
                shutil.move(downloaded_file_path, target_file_path)
                
                final_file_path = target_file_path
                info_print(f"✓ File moved to: {target_file_path}")
                debug_print("File move operation completed successfully")
                
            except Exception as move_error:
                error_print(f"Warning: Could not move file to specified directory: {str(move_error)}")
                debug_print(f"File move exception: {type(move_error).__name__}: {str(move_error)}")
                info_print(f"File remains at: {downloaded_file_path}")
                # Don't fail the entire operation, just use original location
        
        # Step 6: Return success result
        result = {
            "success": True,
            "doi": doi,
            "file_path": final_file_path,
            "file_name": os.path.basename(final_file_path),
            "file_size": file_size,
            "file_size_mb": file_size_mb,
            "download_time": download_result.get("download_time", 0),
            "speed_mbps": download_result.get("speed_mbps", 0),
            "original_download_path": downloaded_file_path,
            "moved_to_target_dir": download_dir is not None and final_file_path != downloaded_file_path,
            "target_directory": download_dir,
            "status": "downloaded"
        }
        
        # Add file size information from availability check if available
        details = availability_result.get("details", {})
        if details.get("file_size_mb"):
            result["expected_file_size_mb"] = details["file_size_mb"]
            result["file_size_unit"] = details.get("file_size_unit", "MB")
        
        info_print(f"✓ Download completed successfully!")
        info_print(f"Final location: {final_file_path}")
        debug_print(f"Download result: {result}")
        
        return result
        
    except Exception as e:
        error_print(f"Error in download_from_nexus: {str(e)}")
        debug_print(f"Download function exception: {type(e).__name__}: {str(e)}")
        
        return {
            "success": False,
            "error": f"Download operation failed: {str(e)}",
            "doi": doi,
            "status": "error"
        }

def format_download_from_nexus_bot_result(download_result):
    """Format the download result in a human-readable way"""
    output = []
    output.append("\n" + "="*70)
    output.append("NEXUS DOWNLOAD RESULT")
    output.append("="*70)
    
    if not download_result.get("success"):
        doi = download_result.get("doi", "Unknown")
        error_msg = download_result.get("error", "Unknown error")
        status = download_result.get("status", "unknown")
        
        output.append(f"❌ DOWNLOAD FAILED: {doi}")
        output.append(f"⚠️ Error: {error_msg}")
        output.append(f"📊 Status: {status}")
        
        # Provide specific guidance based on status
        if status == "requestable":
            output.append("")
            output.append("💡 SUGGESTION:")
            output.append("   The paper is not available on Nexus but can be requested.")
            output.append("   Use the request feature to ask the community to upload it.")
            
            request_info = download_result.get("request_info")
            if request_info:
                output.append(f"   Request button: '{request_info.get('text', 'N/A')}'")
                
        elif status == "not_found":
            output.append("")
            output.append("💡 SUGGESTION:")
            output.append("   The DOI was not found in the Nexus database.")
            output.append("   Please verify the DOI is correct or try a different search.")
            
        elif status == "download_failed":
            output.append("")
            output.append("💡 SUGGESTION:")
            output.append("   The paper is available but download failed.")
            output.append("   Try running the download again or check your connection.")
        
        error_print(f"Download failed for DOI {doi}: {error_msg}")
    else:
        doi = download_result.get("doi", "Unknown")
        file_path = download_result.get("file_path", "N/A")
        file_name = download_result.get("file_name", "N/A")
        file_size_mb = download_result.get("file_size_mb", 0)
        download_time = download_result.get("download_time", 0)
        speed_mbps = download_result.get("speed_mbps", 0)
        
        output.append(f"✅ DOWNLOAD SUCCESSFUL: {doi}")
        output.append("")
        output.append("📄 FILE INFORMATION:")
        output.append(f"   📁 File Name: {file_name}")
        output.append(f"   📏 File Size: {file_size_mb:.2f} MB")
        output.append(f"   💾 Location: {file_path}")
        
        # File movement information
        if download_result.get("moved_to_target_dir"):
            original_path = download_result.get("original_download_path", "N/A")
            target_dir = download_result.get("target_directory", "N/A")
            output.append("")
            output.append("📦 FILE MOVEMENT:")
            output.append(f"   📤 From: {original_path}")
            output.append(f"   📥 To: {target_dir}")
            output.append("   ✅ Successfully moved to target directory")
        
        info_print(f"✓ Successfully downloaded paper for DOI {doi}")
        info_print(f"File saved to: {file_path}")
    
    output.append("="*70)
    
    # Print to console and log
    result_text = "\n".join(output)
    if logger:
        logger.info("Formatting download result for display")
        logger.info(result_text)

async def request_paper_by_doi(api_id, api_hash, phone_number, bot_username, doi, session_file='telegram_session', proxy=None):
    """
    Request a paper from Nexus by DOI.
    This will send the DOI to the bot, detect if a request is needed, and click the request button if available.

    Args:
        api_id: Telegram API ID
        api_hash: Telegram API hash
        phone_number: Your phone number (not used, kept for compatibility)
        bot_username: Bot's username
        doi: DOI string to request (e.g., "10.1038/nature12373")
        session_file: Session file name
        proxy: Proxy configuration dict or file path

    Returns:
        dict: {
            "ok": True if request sent, False or "error" otherwise,
            "doi": <doi>,
            "request_sent": True/False,
            "details": ...,
        }
    """
    info_print(f"Requesting paper by DOI: {doi}")
    # Step 1: Send DOI to the bot and get reply
    send_result = await send_message_to_bot(
        api_id, api_hash, phone_number, bot_username, doi, session_file, proxy
    )
    if not send_result.get("ok"):
        return {"error": f"Failed to send DOI to bot: {send_result.get('error', 'Unknown error')}", "doi": doi}

    bot_reply = send_result.get("bot_reply")
    if not bot_reply or not bot_reply.get("buttons"):
        return {"error": "No reply or no buttons found in bot response", "doi": doi}

    # Step 2: Find the request button
    request_button = None
    for btn in bot_reply.get("buttons", []):
        if btn.get("type") == "callback" and "request" in btn.get("text", "").lower():
            request_button = btn
            break

    if not request_button:
        return {"ok": False, "doi": doi, "request_sent": False, "details": "No request button found. Paper may already be available or not requestable."}

    # Step 3: Click the request button
    message_id = bot_reply.get("message_id")
    callback_data = request_button.get("callback_data") or request_button.get("data")
    click_result = await click_callback_button(
        api_id, api_hash, phone_number, bot_username, message_id, callback_data, session_file, proxy
    )

    if click_result.get("ok"):
        info_print("Paper request sent successfully.")
        return {
            "ok": True,
            "doi": doi,
            "request_sent": True,
            "details": click_result
        }
    else:
        return {
            "ok": False,
            "doi": doi,
            "request_sent": False,
            "details": click_result.get("error", "Unknown error")
        }

async def batch_request_papers_by_doi(api_id, api_hash, phone_number, bot_username, doi_list, session_file='telegram_session', proxy=None, delay=2):
    """
    Request multiple papers from Nexus by DOI.
    For each DOI, sends the DOI to the bot, detects if a request is needed, and clicks the request button if available.

    Args:
        api_id: Telegram API ID
        api_hash: Telegram API hash
        phone_number: Your phone number (not used, kept for compatibility)
        bot_username: Bot's username
        doi_list: List of DOI strings to request
        session_file: Session file name
        proxy: Proxy configuration dict or file path
        delay: Delay in seconds between requests (default: 2)

    Returns:
        dict: {
            "total": int,
            "requested": int,
            "skipped": int,
            "errors": int,
            "results": list of per-DOI results
        }
    """
    if not doi_list or not isinstance(doi_list, list):
        return {"error": "DOI list must be a non-empty list"}

    info_print(f"Starting batch paper request for {len(doi_list)} DOIs")
    results = []
    requested = 0
    skipped = 0
    errors = 0

    for i, doi in enumerate(doi_list, 1):
        info_print(f"Requesting DOI {i}/{len(doi_list)}: {doi}")
        try:
            result = await request_paper_by_doi(
                api_id, api_hash, phone_number, bot_username, doi, session_file, proxy
            )
            results.append(result)
            if result.get("ok"):
                requested += 1
                info_print(f"✓ Requested paper for DOI: {doi}")
            elif result.get("request_sent") is False:
                skipped += 1
                info_print(f"Skipped DOI (no request needed or possible): {doi}")
            else:
                errors += 1
                error_print(f"Error requesting DOI {doi}: {result.get('error', result.get('details', 'Unknown error'))}")
        except Exception as e:
            errors += 1
            error_print(f"Exception requesting DOI {doi}: {str(e)}")
            results.append({"doi": doi, "error": str(e)})
        if i < len(doi_list):
            await asyncio.sleep(delay)

    summary = {
        "total": len(doi_list),
        "requested": requested,
        "skipped": skipped,
        "errors": errors,
        "results": results
    }
    info_print(f"Batch request completed: {requested} requested, {skipped} skipped, {errors} errors")
    return summary

def print_default_paths():
    """Print all default file and directory paths used by the script."""
    print("\n" + "="*50)
    print("DEFAULT FILE AND DIRECTORY PATHS")
    print("="*50)
    print(f"Session file:         {SESSION_FILE}")
    print(f"Credentials file:     {CREDENTIALS_FILE}")
    print(f"Proxy config file:    {DEFAULT_PROXY_FILE}")
    print(f"Proxy list file:      {DEFAULT_PROXY_FILE.replace('.json', '_list.json')}")
    print(f"Log file:             {DEFAULT_LOG_FILE}")
    print(f"Download directory:   {DEFAULT_DOWNLOAD_DIR}")
    print("="*50 + "\n")

async def main():
    global TG_API_ID, TG_API_HASH, PHONE, BOT_USERNAME

    # Get the parent package name from the module's __name__
    parent_package = __name__.split('.')[0] if '.' in __name__ else None

    if parent_package is None:
        program_name = 'nexus'
    elif '_' in parent_package:
        # If the parent package has an underscore, strip it
        parent_package = parent_package[:parent_package.index('_')]
        program_name = f"{parent_package} nexus"

    # Parse command line arguments using argparse
    parser = argparse.ArgumentParser(
        prog=program_name,
        description='Interact with Telegram bots, especially Nexus scientific paper bot',
        epilog='''
Examples:
  %(prog)s --search "artificial intelligence"
    Search for papers on artificial intelligence
  
  %(prog)s --check-doi 10.1038/nature12373
    Check if a specific DOI is available on Nexus
  
  %(prog)s --check-doi 10.1038/nature12373 --download
    Check DOI availability and auto-download if available
  
  %(prog)s --check-doi dois.txt --download
    Check multiple DOIs from file and download available papers

  %(prog)s --check-doi "10.1038/nature12373,10.1126/science.abc123"
    Check multiple DOIs by comma-separated list

  %(prog)s --check-doi "10.1038/nature12373 10.1126/science.abc123"
    Check multiple DOIs by space-separated list
  
  %(prog)s --user-info
    Get your Nexus user profile information
  
  %(prog)s --fetch-nexus-aaron 20
    Fetch 20 recent messages from @nexus_aaron bot
  
  %(prog)s --upload-to-nexus-aaron paper.pdf --upload-message "New research paper"
    Upload a file to @nexus_aaron with optional message
  
  %(prog)s --solve-requests 5
    Help solve research requests from @nexus_aaron
  
  %(prog)s --create-session
    Create new Telegram session interactively
  
  %(prog)s --test-connection --proxy-config-file proxy.json
    Test connection with proxy configuration
  
  %(prog)s --clear-proxy --clear-credentials
    Clean up configuration files

  %(prog)s --request-doi 10.1038/nature12373
    Request a paper by DOI if not available

  %(prog)s --request-doi "10.1038/nature12373,10.1126/science.abc123"
    Request multiple papers by comma-separated DOIs

  %(prog)s --request-doi "10.1038/nature12373 10.1126/science.abc123"
    Request multiple papers by space-separated DOIs

  %(prog)s --request-doi dois.txt
    Request papers by DOIs listed in a file (one per line)
        ''',
        formatter_class=argparse.RawDescriptionHelpFormatter
    )
    parser.add_argument('--create-session', action='store_true',
                       help='Create a new session file interactively')
    parser.add_argument('--credentials', type=str,
                       help='Path to credentials JSON file containing API credentials. '
                            'Example file content: {"tg_api_id": "12345678", "tg_api_hash": "abcd1234efgh5678", '
                            '"phone": "+1234567890", "bot_username": "SciNexBot"}')
    parser.add_argument('--search', type=str,
                       default="",
                       help='Search query to send to the bot')
    parser.add_argument('--search-limit', type=int, default=None,
                       help='Limit the number of search results returned when using --search')
    parser.add_argument('--bot', type=str,
                       help='Bot username to interact with (overrides default)')
    parser.add_argument('--verbose', action='store_true',
                       help='Enable verbose output for debugging')
    parser.add_argument('--log', type=str, nargs='?', const=DEFAULT_LOG_FILE,
                       help=f'Save output to log file (default: {DEFAULT_LOG_FILE})')
    parser.add_argument('--proxy-config-file', type=str, nargs='?', const=DEFAULT_PROXY_FILE,
                       help=f'Path to proxy configuration JSON file (default: {DEFAULT_PROXY_FILE}). '
                            'Example file content: {"type": "http", "addr": "127.0.0.1", "port": 8080} '
                            'or {"type": "socks5", "addr": "127.0.0.1", "port": 1080, "username": "user", "password": "pass"}')
    parser.add_argument('--no-proxy', action='store_true',
                       help='Disable proxy usage and connect directly')
    parser.add_argument('--user-info', action='store_true',
                       help='Get and display user profile information from Nexus bot')
    parser.add_argument('--clear-proxy', action='store_true',
                       help='Clear proxy configuration files (delete default proxy files)')
    parser.add_argument('--clear-credentials', action='store_true',
                       help='Clear credentials configuration file (delete default credentials file)')
    parser.add_argument('--fetch-nexus-aaron', type=int, nargs='?', const=10, metavar='LIMIT',
                       help='Fetch recent messages from @nexus_aaron bot (default: 10, max: 100)')
    parser.add_argument('--test-connection', action='store_true',
                       help='Test connection to Telegram servers and proxy (if configured)')
    parser.add_argument('--upload-to-nexus-aaron', type=str, metavar='FILE_PATH',
                       help='Upload a file to @nexus_aaron bot')
    parser.add_argument('--upload-message', type=str, default="",
                       help='Optional message to send with the uploaded file (use with --upload-to-nexus-aaron)')
    parser.add_argument('--solve-requests', type=int, nargs='?', const=10, metavar='LIMIT',
                       help='Reply to research requests from @nexus_aaron bot (default: 10, max: 50)')
    parser.add_argument('--check-doi', type=str, metavar='DOI_OR_LIST_OR_FILE',
                       help='Check if a paper with the specified DOI(s) is available on Nexus. '
                            'Accepts a single DOI, a comma/space separated list, or a file path (one DOI per line).')
    parser.add_argument('--batch-delay', type=float, default=2.0, metavar='SECONDS',
                       help='Delay between batch DOI checks to avoid rate limiting (default: 2.0 seconds)')
    parser.add_argument('--download', action='store_true',
                       help='Automatically download papers if available (use with --check-doi)')
    parser.add_argument('--request-doi', type=str, metavar='DOI_OR_LIST_OR_FILE',
                       help='Request a paper by DOI, a comma/space separated list of DOIs, or a file containing DOIs (one per line)')
    parser.add_argument(
        "--print-default",
        action="store_true",
        help="Print all default paths and configuration file locations used by the script"
    )
    args = parser.parse_args()
    
    # Setup logging
    setup_logging(args.log, args.verbose)
    
    if args.verbose:
        info_print("Verbose mode enabled")
    if args.log:
        info_print(f"Logging enabled to: {args.log}")
    
    debug_print(f"Platform: {platform.system()}")
    debug_print(f"Session file: {SESSION_FILE}")
    debug_print(f"Default log file: {DEFAULT_LOG_FILE}")

    # Handle --print-default before anything else
    if args.print_default:
        print_default_paths()
        sys.exit(0)
    
    # Handle clear-proxy and clear-credentials commands
    if args.clear_proxy or args.clear_credentials:
        # Only allow these options if no other actionable arguments are specified
        actionable_args = [
            args.create_session, args.search, args.user_info, args.check_doi, args.request_doi,
            args.fetch_nexus_aaron, args.upload_to_nexus_aaron, args.solve_requests,
            args.test_connection
        ]
        if any(actionable_args):
            error_print("--clear-proxy and --clear-credentials can only be used alone or together, not with other options.")
            return

        if args.clear_proxy:
            info_print("Clearing proxy configuration files...")
            proxy_files_to_clear = [
                DEFAULT_PROXY_FILE,
                DEFAULT_PROXY_FILE.replace('.json', '_list.json')
            ]
            cleared_count = 0
            for proxy_file in proxy_files_to_clear:
                if os.path.exists(proxy_file):
                    try:
                        os.remove(proxy_file)
                        info_print(f"✓ Removed proxy file: {proxy_file}")
                        cleared_count += 1
                    except Exception as e:
                        error_print(f"✗ Failed to remove proxy file {proxy_file}: {e}")
                else:
                    debug_print(f"Proxy file does not exist: {proxy_file}")
            if cleared_count > 0:
                info_print(f"Successfully cleared {cleared_count} proxy configuration files")
            else:
                info_print("No proxy configuration files found to clear")

        if args.clear_credentials:
            info_print("Clearing credentials configuration file...")
            if os.path.exists(CREDENTIALS_FILE):
                try:
                    os.remove(CREDENTIALS_FILE)
                    info_print(f"✓ Removed credentials file: {CREDENTIALS_FILE}")
                    info_print("Credentials cleared successfully")
                except Exception as e:
                    error_print(f"✗ Failed to remove credentials file: {e}")
            else:
                info_print("No credentials file found to clear")
        return
    
    # Load credentials if specified, otherwise try default location
    if args.credentials:
        if not await load_credentials_from_file(args.credentials):
            return
        # Quit after loading credentials if no other actionable argument is specified
        actionable_args = [
            args.create_session, args.search, args.user_info, args.check_doi, args.request_doi,
            args.fetch_nexus_aaron, args.upload_to_nexus_aaron, args.solve_requests,
            args.test_connection, args.clear_proxy, args.clear_credentials
        ]
        if not any(actionable_args):
            info_print("Credentials loaded successfully.")
            return
    else:
        # Try to load from default location
        if os.path.exists(CREDENTIALS_FILE):
            info_print(f"No credentials file for `nexus` module specified, trying default location: {CREDENTIALS_FILE}")
            if not await load_credentials_from_file(CREDENTIALS_FILE):
                debug_print("Failed to load credentials from default location")
            else:
                # Quit after loading credentials if no other actionable argument is specified
                actionable_args = [
                    args.create_session, args.search, args.user_info, args.check_doi, args.request_doi,
                    args.fetch_nexus_aaron, args.upload_to_nexus_aaron, args.solve_requests,
                    args.test_connection, args.clear_proxy, args.clear_credentials
                ]
                if not any(actionable_args):
                    info_print("Credentials loaded successfully.")
                    return
        else:
            debug_print(f"No credentials file found at default location: {CREDENTIALS_FILE}")

    # Update bot username if specified
    if args.bot:
        BOT_USERNAME = args.bot
        info_print(f"Using specified bot username: {BOT_USERNAME}")
        debug_print(f"Bot username updated from command line argument")
    else:
        info_print(f"Using default bot username: {BOT_USERNAME}")

    # Handle create-session command
    if args.create_session:
        info_print("Creating new session...")
        await create_session(TG_API_ID, TG_API_HASH, PHONE, SESSION_FILE)
        return
    
    # Determine proxy usage
    proxy_to_use = None
    if args.no_proxy:
        info_print("Proxy disabled by --no-proxy flag")
        proxy_to_use = None
    else:
        # Always use proxy by default
        proxy_file = args.proxy_config_file if args.proxy_config_file is not None else DEFAULT_PROXY_FILE
        proxy_to_use = await setup_proxy_configuration(proxy_file)
        if proxy_to_use is False:  # Explicitly check for False (error case)
            return
    
    # Handle test-connection command
    if args.test_connection:
        info_print("Testing connection to Telegram servers...")
        await test_telegram_connection(TG_API_ID, TG_API_HASH, PHONE, SESSION_FILE, proxy_to_use)
        return

    # Handle request-doi command (updated to support single DOI, list, or file)
    if args.request_doi:
        input_value = args.request_doi.strip()
        doi_list = []

        # Check if input is a file path
        if os.path.isfile(input_value):
            info_print(f"Reading DOIs from file: {input_value}")
            try:
                doi_list = extract_dois_from_file(input_value)
                if not doi_list:
                    info_print(f"No valid DOIs found in file: {input_value}")
            except Exception as e:
                error_print(f"Failed to extract DOIs from file: {e}")
                return
        else:
            # Use extract_dois_from_text for comma/space separated input
            info_print(f"Extracting DOIs from input: {input_value}")
            doi_list = extract_dois_from_text(input_value)
            if not doi_list:
                info_print(f"No valid DOIs found in input: {input_value}")

        if not doi_list:
            error_print("No valid DOIs provided for --request-doi")
            return

        if len(doi_list) == 1:
            info_print(f"Requesting paper by DOI: {doi_list[0]}")
            request_result = await request_paper_by_doi(
                TG_API_ID, TG_API_HASH, PHONE, BOT_USERNAME, doi_list[0], SESSION_FILE, proxy_to_use
            )
            if request_result.get("ok"):
                info_print(f"✓ Paper request sent for DOI {doi_list[0]}")
                print("Request details:")
                print(request_result.get("details"))
            else:
                error_print(f"✗ Failed to request paper: {request_result.get('details', request_result.get('error', 'Unknown error'))}")
        else:
            info_print(f"Requesting papers for {len(doi_list)} DOIs...")
            batch_result = await batch_request_papers_by_doi(
                TG_API_ID, TG_API_HASH, PHONE, BOT_USERNAME, doi_list, SESSION_FILE, proxy_to_use
            )
            print("\nBatch request summary:")
            print(f"  Total: {batch_result.get('total', 0)}")
            print(f"  Requested: {batch_result.get('requested', 0)}")
            print(f"  Skipped: {batch_result.get('skipped', 0)}")
            print(f"  Errors: {batch_result.get('errors', 0)}")
            for res in batch_result.get("results", []):
                doi = res.get("doi", "Unknown")
                if res.get("ok"):
                    print(f"  ✓ Requested: {doi}")
                elif res.get("request_sent") is False:
                    print(f"  - Skipped (no request needed): {doi}")
                else:
                    print(f"  ✗ Error: {doi} - {res.get('error', res.get('details', 'Unknown error'))}")
        return

    # Handle check-doi command (now supports single DOI, list, or file)
    if args.check_doi:
        input_value = args.check_doi.strip()
        doi_list = []

        # Check if input is a file path
        if os.path.isfile(input_value):
            info_print(f"Reading DOIs from file: {input_value}")
            try:
                doi_list = extract_dois_from_file(input_value)
                if not doi_list:
                    info_print(f"No valid DOIs found in file: {input_value}")
            except Exception as e:
                error_print(f"Failed to extract DOIs from file: {e}")
            return
        else:
            # Use extract_dois_from_text for comma/space separated input
            info_print(f"Extracting DOIs from input: {input_value}")
            doi_list = extract_dois_from_text(input_value)
            if not doi_list:
                info_print(f"No valid DOIs found in input: {input_value}")

        if not doi_list:
            error_print("No valid DOIs provided for --check-doi")
            return

        download_enabled = args.download
        if download_enabled:
            info_print("Auto-download enabled - will download paper(s) if available")

        # If only one DOI, do single check
        if len(doi_list) == 1:
            info_print(f"Checking DOI availability: {doi_list[0]}")
            debug_print(f"DOI to check: {doi_list[0]}")
            debug_print(f"Download enabled: {download_enabled}")
            availability_result = await check_doi_availability_on_nexus(
                TG_API_ID, TG_API_HASH, PHONE, BOT_USERNAME, doi_list[0], SESSION_FILE, proxy_to_use, download=download_enabled
            )
            format_doi_availability_result(availability_result)
            if "error" not in availability_result:
                status = availability_result.get("status", "unknown")
                if status == "available":
                    info_print("✓ DOI check completed - Paper is available on Nexus")
                    if download_enabled:
                        download_result = availability_result.get("download_result")
                        if download_result and download_result.get("success"):
                            info_print("✓ Paper downloaded successfully")
                        elif download_result and not download_result.get("success"):
                            error_print(f"✗ Download failed: {download_result.get('error', 'Unknown error')}")
                        elif download_enabled:
                            info_print("ℹ️ Download was requested but no download occurred")
                elif status == "not_available_requestable":
                    info_print("✓ DOI check completed - Paper can be requested from Nexus")
                elif status == "not_found":
                    info_print("✓ DOI check completed - Paper not found in Nexus database")
                else:
                    info_print(f"✓ DOI check completed - Status: {status}")
            else:
                error_print(f"✗ DOI check failed: {availability_result.get('error', 'Unknown error')}")
            return
        else:
            # Batch check
            info_print(f"Batch checking {len(doi_list)} DOIs...")
            batch_delay = args.batch_delay
            if batch_delay < 0.5:
                batch_delay = 0.5
                info_print("Batch delay adjusted to minimum of 0.5 seconds")
            elif batch_delay > 10:
                batch_delay = 10
                info_print("Batch delay adjusted to maximum of 10 seconds")
            info_print(f"Using batch delay of {batch_delay} seconds between requests")
            debug_print(f"Download enabled for batch: {download_enabled}")
            batch_result = await batch_check_doi_availability(
                TG_API_ID, TG_API_HASH, PHONE, BOT_USERNAME, doi_list,
                SESSION_FILE, proxy_to_use, batch_delay, download=download_enabled
            )
            format_batch_doi_results(batch_result)
            if "error" not in batch_result:
                summary = batch_result.get("summary", {})
                available_count = batch_result.get("available", 0)
                total_dois = batch_result.get("total_dois", 0)
                info_print(f"✓ Batch DOI check completed: {available_count}/{total_dois} papers available on Nexus")
                info_print(f"Success rate: {summary.get('success_rate', 0):.1f}%")
                if download_enabled:
                    downloaded_count = batch_result.get("downloaded", 0)
                    download_errors = batch_result.get("download_errors", 0)
                    info_print(f"Download results: {downloaded_count} successful, {download_errors} failed")
                    if downloaded_count > 0:
                        total_downloaded_mb = summary.get("total_downloaded_mb", 0)
                        info_print(f"Total downloaded: {total_downloaded_mb:.2f} MB")
            else:
                error_print(f"✗ Batch DOI check failed: {batch_result.get('error', 'Unknown error')}")
            return

    # Validate --download flag usage
    if args.download:
        info_print("⚠️ Warning: --download flag is only effective when used with --check-doi")
        debug_print("Download flag specified but no compatible command found")
    
    # Handle fetch-nexus-aaron command
    if args.fetch_nexus_aaron is not None:
        info_print("Fetching messages from @nexus_aaron...")
        
        # Validate and clamp limit
        limit = args.fetch_nexus_aaron
        if limit < 1:
            limit = 1
            info_print("Message limit adjusted to minimum of 1")
        elif limit > 100:
            limit = 100
            info_print("Message limit adjusted to maximum of 100")
        
        debug_print(f"Fetching {limit} messages from @nexus_aaron")
        messages_result = await fetch_nexus_aaron_messages(
            TG_API_ID, TG_API_HASH, PHONE, SESSION_FILE, limit, proxy_to_use, display=True
        )
        
        if messages_result.get("ok"):
            info_print(f"Successfully fetched {messages_result.get('messages_count', 0)} messages from @nexus_aaron")
        else:
            error_print(f"Failed to fetch messages from @nexus_aaron: {messages_result.get('error', 'Unknown error')}")
        
        return
    
    # Handle upload-to-nexus-aaron command
    if args.upload_to_nexus_aaron:
        info_print("Uploading file to @nexus_aaron...")
        
        file_path = args.upload_to_nexus_aaron
        upload_message = args.upload_message
        
        debug_print(f"File to upload: {file_path}")
        debug_print(f"Upload message: '{upload_message}'")
        
        # Validate file exists
        if not os.path.exists(file_path):
            error_print(f"File not found: {file_path}")
            return
        
        # Get file info for validation
        file_size = os.path.getsize(file_path)
        file_size_mb = file_size / (1024 * 1024)
        file_name = os.path.basename(file_path)
        
        info_print(f"File: {file_name}")
        info_print(f"Size: {file_size_mb:.2f} MB")
        
        # Warn for large files (Telegram has limits)
        if file_size_mb > 2000:  # 2GB limit
            error_print(f"File is too large ({file_size_mb:.2f} MB). Telegram limit is 2GB.")
            return
        elif file_size_mb > 50:  # Warn for files over 50MB
            info_print(f"Warning: Large file ({file_size_mb:.2f} MB) may take time to upload")
        
        # Perform the upload
        upload_result = await upload_file_to_nexus_aaron(
            TG_API_ID, TG_API_HASH, PHONE, file_path, upload_message, SESSION_FILE, proxy_to_use
        )
        
        # Display results with specialized formatting
        format_nexus_aaron_upload_result(upload_result)
        
        if upload_result.get("ok"):
            info_print("✓ File upload to @nexus_aaron completed successfully")
        else:
            error_print(f"✗ File upload to @nexus_aaron failed: {upload_result.get('error', 'Unknown error')}")
        
        return
    
    # Handle solve-requests command
    if args.solve_requests is not None:
        info_print("Solving research requests from @nexus_aaron...")
        
        # Validate and clamp limit
        limit = args.solve_requests
        if limit < 1:
            limit = 1
            info_print("Request limit adjusted to minimum of 1")
        elif limit > 50:
            limit = 50
            info_print("Request limit adjusted to maximum of 50")
        
        debug_print(f"Processing up to {limit} research requests from @nexus_aaron")
        
        # Use the existing function to handle request solving
        solve_result = await list_and_reply_to_nexus_aaron_message(
            TG_API_ID, TG_API_HASH, PHONE, SESSION_FILE, limit, proxy_to_use
        )
        
        # Display results with specialized formatting
        format_list_and_reply_result(solve_result)
        
        if solve_result.get("ok") and not solve_result.get("cancelled"):
            info_print("✓ Request solving completed successfully")
        elif solve_result.get("cancelled"):
            info_print("Request solving cancelled by user")
        else:
            error_print(f"✗ Request solving failed: {solve_result.get('error', 'Unknown error')}")
        
        return
    
    # Handle user-info command
    if args.user_info:
        info_print("Getting user profile information...")
        
        debug_print("Starting user profile retrieval process...")
        profile_result = await get_user_profile(TG_API_ID, TG_API_HASH, PHONE, BOT_USERNAME, SESSION_FILE, proxy_to_use)
        debug_print("User profile retrieval process completed")
        
        format_profile_result(profile_result)
        return
    
    # Use the search query from arguments
    message_to_send = args.search
    info_print(f"Using search query: {message_to_send}")
    debug_print(f"Search query length: {len(message_to_send)} characters")

    debug_print("Starting message sending process...")
    if proxy_to_use:
        info_print(f"Connecting via proxy: {proxy_to_use}")
    else:
        info_print("Connecting directly (no proxy)")

    # Pass search-limit to send_message_to_bot if specified
    search_limit = args.search_limit if args.search_limit is not None else None
    send_result = await send_message_to_bot(
        TG_API_ID, TG_API_HASH, PHONE, BOT_USERNAME, message_to_send, SESSION_FILE, proxy_to_use, limit=search_limit
    )
    debug_print("Message sending process completed")
    
    format_result(send_result)
    
    # Handle button clicks after search results
    if send_result.get("ok") and send_result.get("bot_reply"):
        await process_callback_buttons(send_result["bot_reply"], proxy_to_use)
    else:
        debug_print("No valid bot reply to process for button clicks")

if __name__ == "__main__":
    asyncio.run(main())<|MERGE_RESOLUTION|>--- conflicted
+++ resolved
@@ -2203,8 +2203,6 @@
         # Validate credentials
         # Try testing credentials without proxy first
         test_result = await test_credentials(TG_API_ID, TG_API_HASH, PHONE)
-<<<<<<< HEAD
-=======
         if not os.path.exists(DEFAULT_PROXY_FILE):
             info_print(f"Proxy file not found: {DEFAULT_PROXY_FILE}")
             info_print("Attempting to find a suitable free proxy...")
@@ -2218,7 +2216,6 @@
                 error_print("2. Run with --no-proxy to connect directly")
                 error_print("3. Provide a custom proxy configuration file")
                 return None
->>>>>>> 23d3356a
         if not test_result.get("ok") and os.path.exists(DEFAULT_PROXY_FILE):
             info_print("Credential test failed without proxy, retrying with proxy...")
             test_result = await test_credentials(TG_API_ID, TG_API_HASH, PHONE, proxy=DEFAULT_PROXY_FILE)
